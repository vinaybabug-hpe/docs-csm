--- conflicted
+++ resolved
@@ -9,531 +9,6 @@
 
 CSM 0.9.0 was released with Shasta 1.4.0 and requires a fresh install.
 
-<<<<<<< HEAD
-<a name="about"></a>
-## About
-
-This guide contains procedures for upgrading systems running CSM 0.9 to the
-latest available patch release. It is intended for system installers, system
-administrators, and network administrators. It assumes some familiarity with
-standard Linux and associated tooling.
-
-See CHANGELOG.md in the root of a CSM release distribution for a summary of
-changes in each CSM release.
-
-
-<a name="common-environment-variables"></a>
-### Common Environment Variables
-
-For convenience, these procedures make use of the following environment
-variables. Be sure to set them to the appropriate values before proceeding.
-
-- `CSM_SYSTEM_VERSION` - The version of CSM installed on the system, e.g., `0.9.0`.
-- `CSM_RELEASE_VERSION` - The CSM release version, e.g., `0.9.1`.
-- `CSM_DISTDIR` - Absolute path to the directory of the _extracted_ CSM release distribution.
-- `SITE_INIT_REPO_URL` - URL to remote `site-init` Git repository.
-
-
-<a name="version-specific-procedures"></a>
-### Version-Specific Procedures
-
-Procedures may be annotated to indicate they are only applicable to specific
-CSM versions using [version
-specifiers](https://www.python.org/dev/peps/pep-0440/#version-specifiers)
-matching against `$CSM_SYSTEM_VERSION` or `$CSM_RELEASE_VERSION`. The following
-comparison operators may be used:
-
-| Operator   | Meaning                                                           | Example                                                                                                                                                                                                          |
-| --------   | -------                                                           | -------                                                                                                                                                                                                          |
-| `==`       | Version matching clause                                           | `$CSM_SYSTEM_VERSION == 0.9.0` is true if the version of CSM installed on the system is 0.9.0                                                                                                                    |
-| `!=`       | Version exclusion clause                                          | `$CSM_SYSTEM_VERSION != 0.9.0` is true if the version of CSM installed on the system is **not** 0.9.0                                                                                                            |
-| `<=`, `>=` | Inclusive ordered comparison clauses                              | `$CSM_RELEASE_VERSION <= 0.9.5` is true if the version of the CSM release distribution is at or before 0.9.5                                                                                                     |
-| `<`, `>`   | Exclusive ordered comparison clauses                              | `$CSM_SYSTEM_VERSION > 0.9.5` is true if the version of CSM installed on the system is strictly after 0.9.5                                                                                                      |
-| `,`        | Separates version clauses; equivalent to logical **and** operator | `$CSM_SYSTEM_VERSION < 0.9.5, $CSM_RELEASE_VERSION >= 1.0.0` is true if the version of CSM installed on the system is strictly before 0.9.5 and the version of the CSM release distribution is at or after 1.0.0 |
-
-
-<a name="preparation"></a>
-## Preparation
-
-This guide assumes the release distribution for the new version of CSM has been
-extracted at `$CSM_DISTDIR`.
-
-> **`NOTE:`** Use `--no-same-owner` and `--no-same-permissions` options to
-> `tar` when extracting a CSM release distribution as `root` to ensure the
-> extracted files are owned by `root` and have permissions based on the current
-> `umask` value.
-> Example:
-> ```bash
-> ncn-m001# tar --no-same-owner --no-same-permissions -zxvf csm-x.y.z.tar.gz
-> ```
-
-Set `CSM_RELEASE_VERSION` to the version reported by `${CSM_DISTDIR}/lib/version.sh`:
-
-```bash
-ncn-m001# CSM_RELEASE_VERSION="$(${CSM_DISTDIR}/lib/version.sh --version)"
-```
-
-Set `CSM_SYSTEM_VERSION` to the latest version listed in the catalog:
-
-```bash
-ncn-m001# CSM_SYSTEM_VERSION="$(kubectl -n services get cm cray-product-catalog -o jsonpath='{.data.csm}' | yq r -j - | jq -r 'keys[]' | sed '/-/!{s/$/_/}' | sort -Vr | head -n 1 | sed 's/_$//')"
-```
-
-> **`NOTE:`** List all CSM versions in the product catalog using:
->
-> ```bash
-> ncn-m001# kubectl -n services get cm cray-product-catalog -o jsonpath='{.data.csm}' | yq r -j - | jq -r 'keys[]' | sed '/-/!{s/$/_/}' | sort -V | sed 's/_$//'
-> ```
-
-
-<a name="run-validation-checks-pre-upgrade"></a>
-## Run Validation Checks (Pre-Upgrade)
-
-It is important to first verify a healthy starting state. To do this, run the
-[CSM validation checks](../../008-CSM-VALIDATION.md). If any problems are
-found, correct them and verify the appropriate validation checks before
-proceeding.
-
-
-<a name="update-customizations"></a>
-## Update Customizations
-
-Before [deploying upgraded manifests](#deploy-manifests), `customizations.yaml`
-in the `site-init` secret in the `loftsman` namespace must be updated.
-
-1. If the [`site-init` repository is available as a remote
-   repository](../../067-SHASTA-CFG.md#push-to-a-remote-repository) then clone
-   it on the host orchestrating the upgrade:
-
-   ```bash
-   ncn-m001# git clone "$SITE_INIT_REPO_URL" site-init
-   ```
-
-   Otherwise, create a new `site-init` working tree:
-
-   ```bash
-   ncn-m001# git init site-init
-   ```
-
-2. Download `customizations.yaml`:
-
-   ```bash
-   ncn-m001# kubectl get secrets -n loftsman site-init -o jsonpath='{.data.customizations\.yaml}' | base64 -d > site-init/customizations.yaml
-   ```
-
-3. Review, add, and commit `customizations.yaml` to the local `site-init`
-   repository as appropriate.
-
-   > **`NOTE:`** If `site-init` was cloned from a remote repository in step 1,
-   > there may not be any differences and hence nothing to commit. This is
-   > okay. If there are differences between what's in the repository and what
-   > was stored in the `site-init`, then it suggests settings were improperly
-   > changed at some point. If that's the case then be cautious, _there may be
-   > dragons ahead_.
-
-   ```bash
-   ncn-m001# cd site-init
-   ncn-m001# git diff
-   ncn-m001# git add customizations.yaml
-   ncn-m001# git commit -m 'Add customizations.yaml from site-init secret'
-   ```
-
-4. Update `customizations.yaml`. Perform the following procedures in order if
-   the version specifier is satisfied:
-
-   - `$CSM_SYSTEM_VERSION == 0.9.0`
-
-     ```bash
-     ncn-m001# yq d -i customizations.yaml spec.kubernetes.services.cray-sysmgmt-health.prometheus-operator.prometheus.prometheusSpec.resources
-     ```
-
-5. Review the changes to `customizations.yaml` and verify [baseline system
-   customizations](../../067-SHASTA-CFG.md#create-baseline-system-customizations)
-   and any customer-specific settings are correct.
-
-   ```
-   ncn-m001# git diff
-   ```
-
-6. Add and commit `customizations.yaml` if there are any changes:
-
-   ```
-   ncn-m001# git add customizations.yaml
-   ncn-m001# git commit -m "Update customizations.yaml consistent with CSM $CSM_RELEASE_VERSION"
-   ```
-
-7. Update `site-init` sealed secret in `loftsman` namespace:
-
-   ```bash
-   ncn-m001# kubectl delete secret -n loftsman site-init
-   ncn-m001# kubectl create secret -n loftsman generic site-init --from-file=customizations.yaml
-   ```
-
-8. Push to the remote repository as appropriate:
-
-   ```bash
-   ncn-m001# git push
-   ```
-
-
-<a name="setup-nexus"></a>
-## Setup Nexus
-
-Run `lib/setup-nexus.sh` to configure Nexus and upload new CSM RPM
-repositories, container images, and Helm charts:
-
-```bash
-ncn-m001# cd "$CSM_DISTDIR"
-ncn-m001# ./lib/setup-nexus.sh
-```
-
-On success, `setup-nexus.sh` will output to `OK` on stderr and exit with status
-code `0`, e.g.:
-
-```bash
-ncn-m001# ./lib/setup-nexus.sh
-...
-+ Nexus setup complete
-setup-nexus.sh: OK
-```
-
-In the event of an error, consult the [known
-issues](../../006-CSM-PLATFORM-INSTALL.md#known-issues) from the install
-documentation to resolve potential problems and then try running
-`setup-nexus.sh` again. Note that subsequent runs of `setup-nexus.sh` may
-report `FAIL` when uploading duplicate assets. This is ok as long as
-`setup-nexus.sh` outputs `setup-nexus.sh: OK` and exits with status code `0`.
-
-
-<a name="deploy-manifests"></a>
-## Deploy Manifests
-
-Run `upgrade.sh` to deploy upgraded CSM applications and services:
-
-```bash
-ncn-m001# ./upgrade.sh
-```
-
-
-<a name="upgrade-ncn-packages"></a>
-## Upgrade NCN Packages
-
-Upgrade packages on NCNs:
-
-```bash
-ncn-m001# pdsh -w $(./lib/list-ncns.sh | paste -sd,) "zypper ar -fG https://packages.local/repository/csm-sle-15sp2/ csm-sle-15sp2 && zypper in -y hpe-csm-scripts"
-```
-
-
-<a name="switch-vcs-configuration-repositories-to-private"></a>
-## Switch VCS Configuration Repositories to Private
-
-Previous installs of CSM and other Cray products created git repositories in
-the VCS service which were set to be publicly visible. To enhance security,
-please follow the instructions in the Admin guide, chapter 12, "Version Control
-Service (VCS)" section to switch the visibility of all `*-config-management`
-repositories to private.
-
-Future installations of configuration content into Gitea by CSM and other Cray
-products will create or patch repositories to private visibility automatically.
-
-As a result of this change, `git clone` operations will now require
-credentials. CSM services that clone repositories have been upgraded to use the
-`crayvcs` user to clone repositories.
-
-
-<a name="configure-prometheus-alert-notifications-to-detect-postgres-replication-lag"></a>
-## Configure Prometheus Alert Notifications to Detect Postgres Replication Lag
-
-Three new Prometheus alert definitions have been added in CSM 0.9.1 for
-monitoring replication across Postgres instances, which are used by some system
-management services.  The new alerts are `PostgresqlReplicationLagSMA` (for
-Postgres instances in the `sma` namespace), `PostgresqlReplicationLagServices`
-(for Postgres instances in all other namespaces), and
-`PostgresqlInactiveReplicationSlot`.
-
-In the event that a state of broken Postgres replication persists to the extent
-that space allocated for its WAL files fills-up, the affected database will
-likely shut down and create a state where it cannot be brought up again.  This
-can impact the reliability of the related service and can require that it be
-redeployed with data re-population procedures.
-
-To avoid this unexpected, but possible event, it is recommended that all
-administrators configure Prometheus alert notifications for the early detection
-of Postgres replication lag and, if notified, swiftly follow the suggested
-remediation actions (to avoid service down-time).
-
-Please access the relevant sections of the [1.4 HPE Cray EX System
-Administration Guide] for information about how to configure Prometheus Alert
-Notifications ("System Management Health Checks and Alerts" sub-section under
-"Monitor the System") and how to re-initialize a Postgres cluster encountering
-signs of replication lag ("About Postgres" sub-section under "Kubernetes
-Architecture").
-
-[1.4 HPE Cray EX System Administration Guide]: https://connect.us.cray.com/confluence/download/attachments/186435146/HPE_Cray_EX_System_Administration_Guide_1.4_S-8001_RevA.pdf?version=1&modificationDate=1616193177450&api=v2
-
-<a name="update-bgp-configuration"></a>
-### Update BGP Configuration
-
-If your Shasta system is using Aruba Management Switches you will need to run
-an updated BGP script.
-
-
-Below is an example. `10.252.0.2` & `10.252.0.3` being the switches running BGP.
-
-```bash
-ncn-w001:/opt/cray/csm/scripts/networking/BGP # ./Aruba_BGP_Peers.py 10.252.0.2 10.252.0.3
-```
-
-Once that's complete, the static routes configured in [LAYER3-CONFIG](../../411-MGMT-NET-LAYER3-CONFIG.md) will need to
-be removed. Log into the switches running BGP (Spines/Aggs) and remove them.
-
-```bash
-sw-spine-001(config)# no ip route 10.92.100.60/32 10.252.1.10
-sw-spine-001(config)# no ip route 10.94.100.60/32 10.252.1.10
-```
-
-Once that's complete verify the BGP configuration [BGP](../../400-SWITCH-BGP-NEIGHBORS.md)
-
-
-<a name="config-cmm-lag"></a>
-## Configure LAG for CMMs
-
-If your Shasta system is using Aruba CDU switches you should follow the steps labeled
-"CMM Port Configuration" located at the bottom of [MGMT-PORT-CONFIG](../../405-MGMT-NET-PORT-CONFIG.md) .  These 
-instructions show how to setup Link Aggregation from the CMM Switch to the Aruba 
-CDU switches.  This change will require physical access to the CEC and remote access
-to the CDU Switches.
-
-<a name="run-validation-checks-post-upgrade"></a>
-## Run Validation Checks (Post-Upgrade)
-
-> **`IMPORTANT:`** Wait at least 15 minutes after
-> [`upgrade.sh`](#deploy-manifests) completes to let the various Kubernetes
-> resources get initialized and started.
-
-Run the following validation checks to ensure that everything is still working
-properly after the upgrade:
-
-1. [Platform health checks](../../008-CSM-VALIDATION.md#platform-health-checks)
-2. [Network health checks](../../008-CSM-VALIDATION.md#network-health-checks)
-
-Other health checks may be run as desired.
-
-> **`CAUTION:`** The following HMS functional tests may fail due to locked
-> components in HSM:
->
-> 1. `test_bss_bootscript_ncn-functional_remote-functional.tavern.yaml`
-> 2. `test_smd_components_ncn-functional_remote-functional.tavern.yaml`
->
-> ```bash
->         Traceback (most recent call last):
->           File "/usr/lib/python3.8/site-packages/tavern/schemas/files.py", line 106, in verify_generic
->             verifier.validate()
->           File "/usr/lib/python3.8/site-packages/pykwalify/core.py", line 166, in validate
->             raise SchemaError(u"Schema validation failed:\n - {error_msg}.".format(
->         pykwalify.errors.SchemaError: <SchemaError: error code 2: Schema validation failed:
->          - Key 'Locked' was not defined. Path: '/Components/0'.
->          - Key 'Locked' was not defined. Path: '/Components/5'.
->          - Key 'Locked' was not defined. Path: '/Components/6'.
->          - Key 'Locked' was not defined. Path: '/Components/7'.
->          - Key 'Locked' was not defined. Path: '/Components/8'.
->          - Key 'Locked' was not defined. Path: '/Components/9'.
->          - Key 'Locked' was not defined. Path: '/Components/10'.
->          - Key 'Locked' was not defined. Path: '/Components/11'.
->          - Key 'Locked' was not defined. Path: '/Components/12'.: Path: '/'>
-> ```
->
-> Failures of these tests due to locked components as shown above can be safely
-> ignored.
-
-
-<a name="update-bgp-configuration"></a>
-## Update BGP Configuration
-
-> **`IMPORTANT:`** This procedure applies to systems with Aruba management
-> switches.
-
-If your Shasta system is using Aruba management switches run the updated BGP
-script `/opt/cray/csm/scripts/networking/BGP/Aruba_BGP_Peers.py`.
-
-1. Set the `SWITCH_IPS` variable to an array containing the IP addresses of the switches.
-
-   > **`EXAMPLE:`**: The following can be used to determine the IP addresses of the switches running BGP:
-   > ```bash
-   > ncn-m001# kubectl get cm config -n metallb-system -o yaml | head -12
-   > apiVersion: v1
-   > data:
-   > config: |
-   >    peers:
-   >    - peer-address: 10.252.0.2
-   >       peer-asn: 65533
-   >       my-asn: 65533
-   >    - peer-address: 10.252.0.3
-   >      peer-asn: 65533
-   >      my-asn: 65533
-   >   address-pools:
-   >    - name: customer-access
-   > ```
-   > In the above output `10.252.0.2` and `10.252.0.3` are the switches running
-   > BGP. Set `SWITCH_IPS` as follows:
-   >
-   > ```bash
-   > ncn-m001# SWITCH_IPS=( 10.252.0.2 10.252.0.3 )
-   > ```
-
-2. Run:
-
-   ```bash
-   ncn-m001# /opt/cray/csm/scripts/networking/BGP/Aruba_BGP_Peers.py "${SWITCH_IPS[@]}"
-   ```
-
-3. Remove the static routes configured in
-   [LAYER3-CONFIG](../../411-MGMT-NET-LAYER3-CONFIG.md). Log into the switches
-   running BGP (Spines/Aggs) and remove them:
-
-   > **`Note`**: To view the current static routes setup on the switch run the following
-   > ```bash
-   > sw-spine01# show ip route static
-   > 
-   > Displaying ipv4 routes selected for forwarding
-   > 
-   > '[x/y]' denotes [distance/metric]
-   > 
-   > 0.0.0.0/0, vrf default
-   > 	via  10.103.15.161,  [1/0],  static
-   > 10.92.100.60/32, vrf default
-   > 	via  10.252.1.10,  [1/0],  static
-   > 10.94.100.60/32, vrf default
-   > 	via  10.252.1.10,  [1/0],  static
-   > ```
-   > In the above example the static routes that need to be removed point to `10.252.1.10`
-
-   ```bash
-   sw-spine-001(config)# no ip route 10.92.100.60/32 10.252.1.10
-   sw-spine-001(config)# no ip route 10.94.100.60/32 10.252.1.10
-   ```
-
-4. Verify the [BGP configuration](../../400-SWITCH-BGP-NEIGHBORS.md).
-
-
-<a name="configure-lag-for-cmms"></a>
-## Configure LAG for CMMs
-
-> **`IMPORTANT:`** This procedure applies to systems with Aruba CDU switches.
-
-If your Shasta system is using Aruba CDU switches follow the steps labeled "CMM
-Port Configuration" located at the bottom of
-[MGMT-PORT-CONFIG](../../405-MGMT-NET-PORT-CONFIG.md). The instructions show
-how to setup Link Aggregation from the CMM Switch to the Aruba CDU switches.
-This change will require physical access to the CEC and remote access to the
-CDU Switches.
-
-
-<a name="upgrade-firmware-on-chassis-controllers"></a>
-## Upgrade Firmware on Chassis Controllers
-
-1. Check to see if firmware is loaded into FAS:
-
-   ```bash
-   ncn-m001# cray fas images list | grep cc.1.4.19
-   ```
-
-   If firmware not installed, rerun the FAS loader:
-
-   ```bash
-   ncn-w001# kubectl -n services get jobs | grep fas-loader
-   cray-fas-loader-1  1/1  8m57s  7d15h
-   ```
-
-   > **`NOTE:`** In the above example, the returned job name is
-   > `cray-fas-loader-1`, hence that is the job to rerun.
-
-
-   ```bash
-   ncn-m001# kubectl -n services get job cray-fas-loader-1 -o json | jq 'del(.spec.selector)' | jq 'del(.spec.template.metadata.labels."controller-uid")' | kubectl replace --force -f -
-   ```
-
-   When completed, verify the firmware was loaded into FAS:
-
-   ```bash
-   ncn-m001# cray fas images list | grep cc.1.4.19
-   ```
-
-2. Update the Chassis Controller BMC Firmware:
-
-  Power off the chassis slots.
-
-  Disable the hms-discovery job:
-
-  ```bash
-  ncn-m001# kubectl -n services patch cronjobs hms-discovery -p '{"spec":{"suspend":true}}'
-  ```
-   Power off all the components: for example, in chassis 0-7. cabinets 1000-1003:
-
-   ```bash
-   ncn-m001# cray capmc xname_off create --xnames x[1000-1003]c[0-7] --recursive true --continue true
-   ```
-
-  Create an upgrade json file `ccBMCupdate.json`:
-
-  ```json
-  {
-    "inventoryHardwareFilter": {
-      "manufacturer": "cray"
-    },
-    "stateComponentFilter": {
-      "deviceTypes": [
-        "chassisBMC"
-      ]
-    },
-    "targetFilter": {
-      "targets": [
-        "BMC"
-      ]
-    },
-    "command": {
-      "version": "latest",
-      "tag": "default",
-      "overrideDryrun": false,
-      "restoreNotPossibleOverride": true,
-      "timeLimit": 1000,
-      "description": "Dryrun upgrade of Cray Chassis Controllers"
-    }
-  }
-  ```
-
-  Using the above json file run a dry-run with FAS:
-
-  ```bash
-  ncn-w001# cray fas actions create ccBMCupdate.json
-  ```
-
-  Check the output from the dry-run with the command: `cray fas actions
-  describe {action-id}` (where `action-id` was the `actionId` returned for the
-  `fas actions create` command)
-
-  If dry-run succeeded with updates to version 1.4.19, change
-  `"overrideDryrun"` in the above json file to `true` and update the description.
-  Rerun FAS with the updated json file to do the actual updates.
-
-  After firmware update complete,
-  Restart the hms-discovery cronjob:
-
-  ```bash
-  ncn-m001 # kubectl -n services patch cronjobs hms-discovery -p '{"spec" : {"suspend" : false }}'
-  ```
-
-  The hms-discovery cronjob will run within 5 minutes of being unsuspended and start powering on the chassis enclosures, switches, and compute blades. If components are not being powered back on, then power them on manually:
-
-  ```bash
-  ncn-m001 # cray capmc xname_on create --xnames x[1000-1003]c[0-7]r[0-7],x[1000-1003]c[0-7]s[0-7] --prereq true --continue true
-  ```
-  The --prereq option ensures all required components are powered on first. The --continue option allows the command to complete in systems without fully populated hardware.
-
-  After the components have powered on, boot the nodes using the Boot Orchestration Services (BOS).
-=======
 * CSM 0.9.1 - _Not released_
 * [CSM 0.9.2](./csm-0.9.2.md) - Released with Shasta 1.4.1
-* [CSM 0.9.3](./csm-0.9.3.md) - Released with Shasta 1.4.2
->>>>>>> 7b0974fb
+* [CSM 0.9.3](./csm-0.9.3.md) - Released with Shasta 1.4.2