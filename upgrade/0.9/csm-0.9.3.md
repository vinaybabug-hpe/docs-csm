Copyright 2021 Hewlett Packard Enterprise Development LP


# CSM 0.9.3 Patch Upgrade Guide

This guide contains procedures for upgrading systems running CSM 0.9.2 to CSM
0.9.3. It is intended for system installers, system administrators, and network
administrators. It assumes some familiarity with standard Linux and associated
tooling.

See CHANGELOG.md in the root of a CSM release distribution for a summary of
changes in each CSM release.

Procedures:

- [Preparation](#preparation)
- [Run Validation Checks (Pre-Upgrade)](#run-validation-checks-pre-upgrade)
- [Setup Nexus](#setup-nexus)
- [Update Resources](#update-resources)
- [Increase Max pty on Workers](#increase-pty-max)
- [Deploy Manifests](#deploy-manifests)
- [Upgrade NCN Packages](#upgrade-ncn-packages)
- [Enable PodSecurityPolicy](#enable-psp)
- [Apply iSCSI Security Fix](#iscsi-security-fix)
- [Configure LAG for CMMs](#configure-lag-for-cmms)
- [Run Validation Checks (Post-Upgrade)](#run-validation-checks-post-upgrade)
- [Exit Typescript](#exit-typescript)

<a name="preparation"></a>
## Preparation

For convenience, these procedures make use of environment variables. This
section sets the expected environment variables to the appropriate values.

1. Start a typescript to capture the commands and output from this procedure.
   ```bash
   ncn-m001# script -af csm-update.$(date +%Y-%m-%d).txt
   ncn-m001# export PS1='\u@\H \D{%Y-%m-%d} \t \w # '
   ```

1. Set `CSM_DISTDIR` to the directory of the extracted release distribution for
   CSM 0.9.3:

   > **`NOTE:`** Use `--no-same-owner` and `--no-same-permissions` options to
   > `tar` when extracting a CSM release distribution as `root` to ensure the
   > extracted files are owned by `root` and have permissions based on the current
   > `umask` value.

   ```bash
   ncn-m001# tar --no-same-owner --no-same-permissions -zxvf csm-0.9.3.tar.gz
   ncn-m001# CSM_DISTDIR="$(pwd)/csm-0.9.3"
   ```

1. Download and install/upgrade the workaround and documentation RPMs. If this machine does not have direct internet
   access these RPMs will need to be externally downloaded and then copied to be installed.
   ```bash
   ncn-m001# rpm -Uvh https://storage.googleapis.com/csm-release-public/shasta-1.4/docs-csm-install/docs-csm-install-latest.noarch.rpm
   ncn-m001# rpm -Uvh https://storage.googleapis.com/csm-release-public/shasta-1.4/csm-install-workarounds/csm-install-workarounds-latest.noarch.rpm
   ```

1. Set `CSM_RELEASE_VERSION` to the version reported by
   `${CSM_DISTDIR}/lib/version.sh`:

   ```bash
   ncn-m001# CSM_RELEASE_VERSION="$(${CSM_DISTDIR}/lib/version.sh --version)"
   ```

1. Set `CSM_SYSTEM_VERSION` to `0.9.2`:

   ```bash
   ncn-m001# CSM_SYSTEM_VERSION="0.9.2"
   ```

   > **`NOTE:`** Installed CSM versions may be listed from the product catalog using:
   >
   > ```bash
   > ncn-m001# kubectl -n services get cm cray-product-catalog -o jsonpath='{.data.csm}' | yq r -j - | jq -r 'keys[]' | sed '/-/!{s/$/_/}' | sort -V | sed 's/_$//'
   > ```


<a name="run-validation-checks-pre-upgrade"></a>
## Run Validation Checks (Pre-Upgrade)

It is important to first verify a healthy starting state. To do this, run the
[CSM validation checks](../../operations/validate_csm_health.md). If any problems are
found, correct them and verify the appropriate validation checks before
proceeding.


<a name="setup-nexus"></a>
## Setup Nexus

Run `lib/setup-nexus.sh` to configure Nexus and upload new CSM RPM
repositories, container images, and Helm charts:

```bash
ncn-m001# cd "$CSM_DISTDIR"
ncn-m001# ./lib/setup-nexus.sh
```

On success, `setup-nexus.sh` will output to `OK` on stderr and exit with status
code `0`, e.g.:

```bash
ncn-m001# ./lib/setup-nexus.sh
...
+ Nexus setup complete
setup-nexus.sh: OK
```

In the event of an error, consult the [known
issues](../../006-CSM-PLATFORM-INSTALL.md#known-issues) from the install
documentation to resolve potential problems and then try running
`setup-nexus.sh` again. Note that subsequent runs of `setup-nexus.sh` may
report `FAIL` when uploading duplicate assets. This is ok as long as
`setup-nexus.sh` outputs `setup-nexus.sh: OK` and exits with status code `0`.


<a name="update-resources"></a>
## Update Resources
Update the `coredns` and `kube-multus` resources.

1. Run `lib/0.9.3/coredns-bump-resources.sh`
    ```bash
    ncn-m001# ./lib/0.9.3/coredns-bump-resources.sh
    ```
    
    Expected output looks similar to:
    ```
    Applying new resource limits to coredns pods
    Warning: kubectl apply should be used on resource created by either kubectl create --save-config or kubectl apply
    deployment.apps/coredns configured
    ```

1. Verify that the pods restart with status `Running`:
    ```bash
    ncn-m001# watch "kubectl get pods -n kube-system -l k8s-app=kube-dns"
    ```

1. Run `lib/0.9.3/multus-bump-resources.sh`
    ```bash
    ncn-m001# ./lib/0.9.3/multus-bump-resources.sh
    ```
    
    Expected output looks similar to:
    ```
    Applying new resource limits to kube-multus pods
    daemonset.apps/kube-multus-ds-amd64 configured
    ```

1. Verify that the pods restart with status `Running`:
    ```bash
    ncn-m001# watch "kubectl get pods -n kube-system -l app=multus"
    ```

On success, the `coredns` and `kube-multus` pods should restart with a status of `Running`.  
If any `kube-multus` pods remain in `Terminating` status, force delete them so that the
daemonset can restart them successfully.
```bash
ncn-m001# kubectl delete pod <pod-name> -n kube-system --force
```

<a name="increase-pty-max"></a>
## Increase Max pty on Workers
```bash
ncn-m001# pdsh -w $(./lib/list-ncns.sh | grep ncn-w | paste -sd,) "echo kernel.pty.max=8196 > /etc/sysctl.d/991-maxpty.conf && sysctl -p /etc/sysctl.d/991-maxpty.conf"
```

<a name="deploy-manifests"></a>
## Deploy Manifests

1. Before deploying the manifests, the `cray-product-catalog` role in Kubernetes needs to be updated.
    
    a. Display the role before changing it:
        
        ```bash
        ncn-m001# kubectl get role -n services cray-product-catalog -o json| jq '.rules[0]'
        ```
    
        Expected output looks like:
        ```
        {
          "apiGroups": [
            ""
          ],
          "resources": [
            "configmaps"
          ],
          "verbs": [
            "get",
            "list",
            "update",
            "patch"
          ]
        }
        ```
    
    b. Patch the role:
        
        ```bash
        ncn-m001# kubectl patch role -n services cray-product-catalog --patch \
                    '{"rules": [{"apiGroups": [""],"resources": ["configmaps"],"verbs": ["create","get","list","update","patch","delete"]}]}'
        ```
        
        On success, expected output looks like:
        ```
        role.rbac.authorization.k8s.io/cray-product-catalog patched
        ```
        
    c. Display the role after the patch:
        
        ```bash
        ncn-m001# kubectl get role -n services cray-product-catalog -o json| jq '.rules[0]'
        ```
        
        Expected output looks like:
        ```
        {
          "apiGroups": [
            ""
          ],
          "resources": [
            "configmaps"
          ],
          "verbs": [
            "create",
            "get",
            "list",
            "update",
            "patch",
            "delete"
          ]
        }
        ```

1. Add a ClusterRoleBinding for cray-unbound-coredns PodSecurityPolicies

	a.  create `cray-unbound-coredns-psp.yaml` with the following contents

       ```
       ---
       apiVersion: rbac.authorization.k8s.io/v1
       kind: ClusterRoleBinding
       metadata:
         name: cray-unbound-coredns-psp
       roleRef:
         apiGroup: rbac.authorization.k8s.io
         kind: ClusterRole
         name: restricted-transition-net-raw-psp
       subjects:
         - kind: ServiceAccount
           name: cray-dns-unbound-manager
           namespace: services
         - kind: ServiceAccount
           name: cray-dns-unbound-coredns
           namespace: services
        ```

	b. run kubectl apply -f on cray-unbound-coredns-psp.yaml 

       ```bash
       ncn-m001# kubectl apply -f cray-unbound-coredns-psp.yaml
       ```

1. Add a ClusterRoleBinding to update the PodSecurityPolicies used by the cray-hms-rts-init job.

    1. Create `cray-hms-rts-init-psp.yaml` with the following contents:
        ```yaml
        ---
        apiVersion: rbac.authorization.k8s.io/v1
        kind: ClusterRoleBinding
        metadata:
          name: cray-rts-vault-watcher-psp
        roleRef:
          apiGroup: rbac.authorization.k8s.io
          kind: ClusterRole
          name: restricted-transition-net-raw-psp
        subjects:
        - kind: ServiceAccount
          name: cray-rts-vault-watcher
          namespace: services 
        ```

    2. Run kubectl apply -f on cray-hms-rts-init-psp.yaml:
        ```bash
        ncn-m001# kubectl apply -f cray-hms-rts-init-psp.yaml
        ```

1. Run `kubectl delete -n spire job spire-update-bss` to allow the spire chart to be updated properly:

	```bash
	ncn-m001# kubectl delete -n spire job spire-update-bss
	```

1. Run `upgrade.sh` to deploy upgraded CSM applications and services:
    ```bash
    ncn-m001# ./upgrade.sh
    ```

**Note**: If you have not already installed the workload manager product including slurm and munge, then the `cray-crus` pod is
expected to be in the `Init` state. After running `upgrade.sh`, you may observe there are now *two* copies of the `cray-crus` pod in
the `Init` state. This situation is benign and should resolve itself once the workload manager product is installed.

<a name="upgrade-ncn-packages"></a>
## Upgrade NCN Packages

Upgrade CSM packages on NCNs:

```bash
ncn-m001# pdsh -w $(./lib/list-ncns.sh | paste -sd,) "zypper ar -fG https://packages.local/repository/csm-sle-15sp2/ csm-sle-15sp2 && zypper up -y"
```


<a name="enable-psp"></a>
## Enable PodSecurityPolicy

Run `./lib/0.9.3/enable-psp.sh` to enable PodSecurityPolicy:

```bash
ncn-m001# ./lib/0.9.3/enable-psp.sh
```


<a name="iscsi-security-fix"></a>
## Apply iSCSI Security Fix

Apply the workaround for the following CVEs: CVE-2021-27365, CVE-2021-27364, CVE-2021-27363.

The affected kernel modules are not typically loaded on Shasta NCNs. The following prevents them
from ever being loaded.

```bash
ncn-m001# pdsh -w $(./lib/list-ncns.sh | paste -sd,) "echo 'install libiscsi /bin/true' >> /etc/modprobe.d/disabled-modules.conf"
```


<a name="configure-lag-for-cmms"></a>

## Configure LAG for CMMs

> **`CRITICAL:`** Only perform the following procedure if `$CSM_RELEASE_VERSION >= 0.9.3`.

> **`IMPORTANT:`** This procedure applies to systems with CDU switches.

If your Shasta system is using CDU switches you will need to update the configuration going to the CMMs.

- This **requires** updated CMM firmware. (version 1.4.20) `See v1.4 Admin Guide for details on updating CMM firmware`
- This **requires** updated Aruba firmware on CDU switch pairs only. (version 10.06.011) `See below for the Aruba firmware upgrade process.`
- A static LAG will be configured on the CDU switches.
- The CDU switches have two cables (10Gb RJ45) connecting to each CMM.
- This configuration offers increased throughput and redundancy.
- The CEC will not need to be programmed in order to support the LAG configuration as it was required in previous versions. The updated firmware takes care of this.
<<<<<<< HEAD

## Aruba
### Aruba Firmware Update - when used as a MLAG pair using VSX
The following procedure is recommended by Aruba for switch pairs using VSX to provide minimal outages during the upgrade.

NOTE: For the following example the switch pair will be composed of sw-cdu-001 and sw-cdu-002 with the second switch in the pair being sw-cdu-002.
NOTE: In the example: ```10.252.1.12``` used is the liveCD firmware location.

SSH into the second switch of the pair:
```
ssh admin@sw-cdu-002

sw-cdu-002# copy sftp://root@10.252.1.12//var/www/ephemeral/data/network_images/ArubaOS-CX_8360.06.0110.stable.swi primary

sw-cdu-002# write mem
Copying configuration: [Success]
```
Once the upload is complete you can check the images
Check Firmware Version and VSX status (you should see both Local and Peer).
```
sw-cdu-002# show vsx status
VSX Operational State
---------------------
  ISL channel             : In-Sync
  ISL mgmt channel        : operational
  Config Sync Status      : In-Sync
  NAE                     : peer_reachable
  HTTPS Server            : peer_reachable

Attribute           Local               Peer
------------        --------            --------
ISL link            lag99               lag99
ISL version         2                   2
System MAC          02:01:00:00:01:00   02:01:00:00:01:00
Platform            8325                8325
Software Version    GL.10.06.0010       GL.10.06.0010
Device Role         primary             secondary
```
After the firmware is uploaded you will need to boot the switch to the correct image.

```
sw-cdu-002# boot system primary
```

Once the reboot is complete check and make sure the firmware version is correct. You should also see that the VSX Peer is empty of information. This will resolve after the other switch is updated. For now the current switch (sw-cdu-002) is the master and will be accepting all traffic.

```
sw-cdu-002# show vsx status
VSX Operational State
---------------------
  ISL channel             : In-Sync
  ISL mgmt channel        : operational
  Config Sync Status      : 
  NAE                     : peer_reachable
  HTTPS Server            : peer_reachable

Attribute           Local               Peer
------------        --------            --------
ISL link            lag99               
ISL version         2                   
System MAC          02:01:00:00:01:00   
Platform            8360                
Software Version    GL.10.06.0110       
Device Role         primary             
```
Repeat the process just performed on the second switch in the pair on the first switch in the pair. For this example the first switch is sw-cdu-001.
1. ssh to sw-cdu-001
2. upload the new firmware to primary.
3. validate vsx status
4. reboot the switch to the new firmware.
6. validate vsx status: both Local and Peer VSX columns should be populated and have the correct, updated firmware versions running.
=======
>>>>>>> b1a28a8d

### Aruba CDU switch configuration.
This configuration is identical across CDU VSX pairs.
The VLANS used here are generated from CSI.
```
sw-cdu-001(config)# int lag 2 multi-chassis static
sw-cdu-001(config-lag-if)# no shutdown
sw-cdu-001(config-lag-if)# description CMM_CAB_1000
sw-cdu-001(config-lag-if)# no routing
sw-cdu-001(config-lag-if)# vlan trunk native 2000
sw-cdu-001(config-lag-if)# vlan trunk allowed 2000,3000,4091
sw-cdu-001(config-lag-if)# exit

sw-cdu-001(config)# int 1/1/2
sw-cdu-001(config-if)# no shutdown
sw-cdu-001(config-if)# lag 2
sw-cdu-001(config-if)# exit
```

## Dell

Dell CDU switch configuration.
This configuration is identical across CDU VLT pairs.
The VLANS used here are generated from CSI.
```
interface port-channel1
 description CMM_CAB_1000
 no shutdown
 switchport mode trunk
 switchport access vlan 2000
 switchport trunk allowed vlan 3000,4091
 mtu 9216
 vlt-port-channel 1

interface ethernet1/1/1
 description CMM_CAB_1000
 no shutdown
 channel-group 1 mode on 
 no switchport
 mtu 9216
 flowcontrol receive on
 flowcontrol transmit on
```

<a name="run-validation-checks-post-upgrade"></a>
## Run Validation Checks (Post-Upgrade)

> **`IMPORTANT:`** Wait at least 15 minutes after
> [`upgrade.sh`](#deploy-manifests) completes to let the various Kubernetes
> resources get initialized and started.

Run the following validation checks to ensure that everything is still working
properly after the upgrade:

1. [Platform health checks](../../operations/validate_csm_health.md#platform-health-checks)
2. [Network health checks](../../operations/validate_csm_health.md#network-health-checks)

Other health checks may be run as desired.

> **`CAUTION:`** The following HMS functional tests may fail due to locked
> components in HSM:
>
> 1. `test_bss_bootscript_ncn-functional_remote-functional.tavern.yaml`
> 2. `test_smd_components_ncn-functional_remote-functional.tavern.yaml`
>
> ```bash
>         Traceback (most recent call last):
>           File "/usr/lib/python3.8/site-packages/tavern/schemas/files.py", line 106, in verify_generic
>             verifier.validate()
>           File "/usr/lib/python3.8/site-packages/pykwalify/core.py", line 166, in validate
>             raise SchemaError(u"Schema validation failed:\n - {error_msg}.".format(
>         pykwalify.errors.SchemaError: <SchemaError: error code 2: Schema validation failed:
>          - Key 'Locked' was not defined. Path: '/Components/0'.
>          - Key 'Locked' was not defined. Path: '/Components/5'.
>          - Key 'Locked' was not defined. Path: '/Components/6'.
>          - Key 'Locked' was not defined. Path: '/Components/7'.
>          - Key 'Locked' was not defined. Path: '/Components/8'.
>          - Key 'Locked' was not defined. Path: '/Components/9'.
>          - Key 'Locked' was not defined. Path: '/Components/10'.
>          - Key 'Locked' was not defined. Path: '/Components/11'.
>          - Key 'Locked' was not defined. Path: '/Components/12'.: Path: '/'>
> ```
>
> Failures of these tests due to locked components as shown above can be safely
> ignored.

<a name="exit-typescript"></a>
## Exit Typescript

Remember to exit your typescript.

```bash
ncn-m001# exit
```

It is recommended to save the typescript file for later reference.<|MERGE_RESOLUTION|>--- conflicted
+++ resolved
@@ -350,80 +350,6 @@
 - The CDU switches have two cables (10Gb RJ45) connecting to each CMM.
 - This configuration offers increased throughput and redundancy.
 - The CEC will not need to be programmed in order to support the LAG configuration as it was required in previous versions. The updated firmware takes care of this.
-<<<<<<< HEAD
-
-## Aruba
-### Aruba Firmware Update - when used as a MLAG pair using VSX
-The following procedure is recommended by Aruba for switch pairs using VSX to provide minimal outages during the upgrade.
-
-NOTE: For the following example the switch pair will be composed of sw-cdu-001 and sw-cdu-002 with the second switch in the pair being sw-cdu-002.
-NOTE: In the example: ```10.252.1.12``` used is the liveCD firmware location.
-
-SSH into the second switch of the pair:
-```
-ssh admin@sw-cdu-002
-
-sw-cdu-002# copy sftp://root@10.252.1.12//var/www/ephemeral/data/network_images/ArubaOS-CX_8360.06.0110.stable.swi primary
-
-sw-cdu-002# write mem
-Copying configuration: [Success]
-```
-Once the upload is complete you can check the images
-Check Firmware Version and VSX status (you should see both Local and Peer).
-```
-sw-cdu-002# show vsx status
-VSX Operational State
----------------------
-  ISL channel             : In-Sync
-  ISL mgmt channel        : operational
-  Config Sync Status      : In-Sync
-  NAE                     : peer_reachable
-  HTTPS Server            : peer_reachable
-
-Attribute           Local               Peer
-------------        --------            --------
-ISL link            lag99               lag99
-ISL version         2                   2
-System MAC          02:01:00:00:01:00   02:01:00:00:01:00
-Platform            8325                8325
-Software Version    GL.10.06.0010       GL.10.06.0010
-Device Role         primary             secondary
-```
-After the firmware is uploaded you will need to boot the switch to the correct image.
-
-```
-sw-cdu-002# boot system primary
-```
-
-Once the reboot is complete check and make sure the firmware version is correct. You should also see that the VSX Peer is empty of information. This will resolve after the other switch is updated. For now the current switch (sw-cdu-002) is the master and will be accepting all traffic.
-
-```
-sw-cdu-002# show vsx status
-VSX Operational State
----------------------
-  ISL channel             : In-Sync
-  ISL mgmt channel        : operational
-  Config Sync Status      : 
-  NAE                     : peer_reachable
-  HTTPS Server            : peer_reachable
-
-Attribute           Local               Peer
-------------        --------            --------
-ISL link            lag99               
-ISL version         2                   
-System MAC          02:01:00:00:01:00   
-Platform            8360                
-Software Version    GL.10.06.0110       
-Device Role         primary             
-```
-Repeat the process just performed on the second switch in the pair on the first switch in the pair. For this example the first switch is sw-cdu-001.
-1. ssh to sw-cdu-001
-2. upload the new firmware to primary.
-3. validate vsx status
-4. reboot the switch to the new firmware.
-6. validate vsx status: both Local and Peer VSX columns should be populated and have the correct, updated firmware versions running.
-=======
->>>>>>> b1a28a8d
 
 ### Aruba CDU switch configuration.
 This configuration is identical across CDU VSX pairs.
