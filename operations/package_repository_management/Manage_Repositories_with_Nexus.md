## Manage Repositories with Nexus

This section describes how to connect to Nexus with the Web UI, as well as how to access the REST API from non-compute nodes \(NCNs\) or compute nodes to manage repositories.

### Using Keycloak to Create and Manage Accounts

To log into the Web UI or authenticate with the REST API a user account with approate permissions must be created. Accounts are managed in keycloak \(see keycloak account documentation [here](../CSM_product_management/Configure_Keycloak_Account.md)\). To add administrator permissions for nexus add the nx-admin role binding to the user from the system-nexus-client client \(see below\). To add an anonymous user add the nx-anonymous role binding to the user from the system-nexus-client client \(see below\).

    ![Nexus Admin Account](../../img/operations/Nexus_Admin_Account.png "Nexus Admin Account")

    ![Nexus Anonymous Account](../../img/operations/Nexus_Anonymous_Account.png "Nexus Anonymous Account")

### Using the Local Nexus Admin Account

During the deployment or update of Nexus a local admin account is created. To access the local admin account for Nexus on any ncn run the following commands:

```bash
kubectl -n nexus get secret nexus-admin-credential --template {{.data.username}} | base64 -d; echo

kubectl -n nexus get secret nexus-admin-credential --template {{.data.password}} | base64 -d; echo
```

The first command will return with username of the local admin account, and the second will return the password for the local admin account. \(Note the secret will not update or stay in sync if the username or password of the local account is changed.\). This account has the same permissions as an account created in keycloak with the nx-admin role.

### Access Nexus with the Web UI

Use the hostname set in `istio.ingress.hosts.ui.authority` \(see below\) to connect to Nexus over the Customer Access Network \(CAN\) using a web browser. For example:

```bash
https://nexus.{{network.dns.external}}/
```

<<<<<<< HEAD
### Use Keycloak to Create and Manage Accounts

To log into the Web UI or authenticate with the REST API a user account with approate permissions must be created. Accounts are managed in Keycloak \(see Keycloak account documentation [here](../CSM_product_management/Configure_Keycloak_Account.md)\). To add administrator permissions for Nexus add the nx-admin role binding to the user from the system-nexus-client client \(see below\). To add an anonymous user add the nx-anonymous role binding to the user from the system-nexus-client client \(see below\).

  ![Nexus Admin Account](../../img/operations/Nexus_Admin_Account.png "Nexus Admin Account")

  ![Nexus Anonymous Account](../../img/operations/Nexus_Anonymous_Account.png "Nexus Anonymous Account")

### Use the Local Nexus Admin Account

During the deployment or update of Nexus a local admin account is created. To access the local admin account for Nexus on any ncn run the following commands:

```bash
kubectl -n nexus get secret nexus-admin-credential --template {{.data.username}} | base64 -d; echo

kubectl -n nexus get secret nexus-admin-credential --template {{.data.password}} | base64 -d; echo
```

The first command will return with username of the local admin account, and the second will return the password for the local admin account. \(Note the secret will not update or stay in sync if the username or password of the local account is changed.\). This account has the same permissions as an account created in keycloak with the nx-admin role.

### Access Nexus with the REST API

The [REST API](https://help.sonatype.com/repomanager3/rest-and-integration-api) is available from NCNs or compute nodes at https://packages.local/service/rest, as well as over the Customer Access Network (CAN) at https://nexus.\{\{network.dns.external\}\}/service/rest \(requires authentication with username and password\).
=======
### Access Nexus with the REST API

The [REST API](https://help.sonatype.com/repomanager3/rest-and-integration-api) is available from NCNs or compute nodes at https://packages.local/service/rest, as well as over the CAN at https://nexus.\{\{network.dns.external\}\}/service/rest \(requires authentication with username and password\).
>>>>>>> 358cd8bc

Download the Open API document at /service/rest/swagger.json for details about the API, including specific options to available endpoints. By default, the REST API endpoints return \(or accept\) JSON.

The examples in the following sections use curl to exercise the REST API endpoints and jq to parse and manipulate the output. It is reasonable to use curl and jq to facilitate management tasks when necessary, but more complex actions may warrant development of more full-featured tools.

The following actions are described in this section:

-   Check the Status of Nexus
-   List Repositories
-   List Assets
-   Create a Repository
-   Update a Repository
-   Delete a Repository
-   Create a Blob Store
-   Delete a Blob Store

### Pagination

Various API endpoints use the external [pagination](https://help.sonatype.com/repomanager3/rest-and-integration-api/pagination) too to return results. When a `continuationToken` included in the results is non-null, it indicates additional items are available.

The following is some example output:

```bash
{
  "items": [...],
  "continuationToken": "0a1b9d05d7162aa85d7747eaa75f171c"
}
```

In this example, the next set of results may be obtained by re-requesting the same URL with the added query parameter `continuationToken=0a1b9d05d7162aa85d7747eaa75f171c`.

Various examples in the following sections may use the `paginate` helper function to iterate over paginated results:

```bash
function paginate() {
    local url="$1"
    local token
    { token="$(curl -sSk "$url" | tee /dev/fd/3 | jq -r '.continuationToken // null')"; } 3>&1
    until [[ "$token" == "null" ]]; do
        { token="$(curl -sSk "$url&continuationToken=${token}" | tee /dev/fd/3 | jq -r '.continuationToken // null')"; } 3>&1
    done
}
```

### Check the Status of Nexus

Send an HTTP `GET` request to /service/rest/v1/status to check the operating status of Nexus. An HTTP `200 OK` response indicates it is healthy:

```bash
# curl -sSi https://packages.local/service/rest/v1/status
HTTP/2 200
date: Sat, 06 Mar 202117:27:56 GMT
server: istio-envoy
x-content-type-options: nosniff
content-length: 0
x-envoy-upstream-service-time: 6
```

Before attempting to write to Nexus, it is recommended to check that Nexus is writable by sending an HTTP `GET` request to /service/rest/v1/status/writable:

```bash
# curl -sSi https://packages.local/service/rest/v1/status/writable
HTTP/2 200
date: Sat, 06 Mar 202117:28:34 GMT
server: istio-envoy
x-content-type-options: nosniff
content-length: 0
x-envoy-upstream-service-time: 6
```

### List Repositories

Use the /service/rest/v1/repositories endpoint to get a basic listing of available repositories:

```bash
# curl -sSk https://packages.local/service/rest/v1/repositories | jq -r '.[] | .name'
```

The /service/rest/beta/repositories endpoint provides a more detailed listing of available repositories. For example, the object returned for the `csm-sle-15sp2` repository is:

```bash
# curl -sSk https://packages.local/service/rest/beta/repositories \
| jq -r '.[] | select(.name == "csm-sle-15sp2")'
{
  "name": "csm-sle-15sp2",
  "format": "raw",
  "url": "https://packages.local/repository/csm-sle-15sp2",
  "online": true,
  "storage": {
    "blobStoreName": "csm",
    "strictContentTypeValidation": false
  },
  "group": {
    "memberNames": [
      "csm-0.8.0-sle-15sp2"
    ]
  },
  "type": "group"
}
```

Neither the `v1` or `beta/repositories` endpoints are paginated.

### List Assets

Use the /service/rest/v1/components endpoint to list the assets in a specific repository \(REPO\_NAME\). The /service/rest/v1/components endpoint is paginated.

```bash
# paginate 'https://packages.local/service/rest/v1/components?repository=REPO_NAME' \
| jq -r '.items[] | .name'
```

For example, to list the names of all components in the `csm-sle-15sp2` repository:

```bash
# paginate "https://packages.local/service/rest/v1/components?repository=csm-sle-15sp2" \
| jq -r  '.items[] | .name' | sort -u
noarch/basecamp-1.0.1-20210126131805_a665272.noarch.rpm
noarch/csm-testing-1.3.2-20210205160852_e012960.noarch.rpm
noarch/docs-csm-1.7.4-20210206165423_2fae6fa.noarch.rpm
noarch/dracut-metal-dmk8s-1.4.7-20210129115153_7a86571.noarch.rpm
noarch/dracut-metal-luksetcd-1.0.2-20210129115153_b34f9a5.noarch.rpm
noarch/dracut-metal-mdsquash-1.4.20-20210201222655_e20e2ee.noarch.rpm
noarch/goss-servers-1.3.2-20210205160852_e012960.noarch.rpm
noarch/hpe-csm-goss-package-0.3.13-20210127124704_aae8d77.noarch.rpm
noarch/hpe-csm-scripts-0.0.4-20210125173103_a527e49.noarch.rpm
noarch/hpe-csm-yq-package-3.4.1-20210127134802_789be45.noarch.rpm
noarch/metal-ipxe-1.4.33-20210127152038_ef91cc8.noarch.rpm
noarch/metal-net-scripts-0.0.1-20210204114016_95ab47a.noarch.rpm
noarch/nexus-0.5.2-1.20210115090713_aef3950.noarch.rpm
noarch/platform-utils-0.1.2-20210115162116_1139af5.noarch.rpm
noarch/platform-utils-0.1.5-20210203170424_ca869e9.noarch.rpm
repodata/2aadc798a4f7e12e99be79e0faa8bb2c2fe05871295edda8a4045fd371e7a568-primary.xml.gz
repodata/452f91a378fa64c52534c984b90cf492e546334732c5b940b8fe5cfe2aebde29-filelists.sqlite.bz2
repodata/8dbbe7d1fceb13ccbae981aa9abe8575004df7bb3c0a74669502b5ea53a5455c-other.xml.gz
repodata/a4e95cc8a79f42b150d6c505c3f8e6bf242ee69de7849a2973dd19e0c1d8f07a-filelists.xml.gz
repodata/d3a16a9bceebf92fd640d689a8c015984d2963e4c11d7a841ec9b24cc135e99a-primary.sqlite.bz2
repodata/e9e8163a7c956f38eb37d6af3f1ac1bdae8079035843c9cd22ced9e824498da0-other.sqlite.bz2
repodata/repomd.xml
x86_64/cfs-state-reporter-1.4.4-20201204120230_c198848.x86_64.rpm
x86_64/cfs-state-reporter-1.4.6-20210128142236_6bb340b.x86_64.rpm
x86_64/cfs-trust-1.0.2-20201216135115_58f3d86.x86_64.rpm
x86_64/cfs-trust-1.0.3-20210125135157_2a234cb.x86_64.rpm

...

```

Each component item has the following structure:

```bash
{
  "id": "Y3NtLXNsZS0xNXNwMjowYTFiOWQwNWQ3MTYyYWE4NWQ3NzQ3ZWFhNzVmMTcxYw",
  "repository": "csm-sle-15sp2",
  "format": "raw",
  "group": "/noarch",
  "name": "noarch/csm-testing-1.3.2-20210205160852_e012960.noarch.rpm",
  "version": null,
  "assets": [
    {
      "downloadUrl": "https://packages.local/repository/csm-sle-15sp2/noarch/csm-testing-1.3.2-20210205160852_e012960.noarch.rpm",
      "path": "noarch/csm-testing-1.3.2-20210205160852_e012960.noarch.rpm",
      "id": "Y3NtLXNsZS0xNXNwMjpiZDdmNzllMTk2NzMwNTA4NjQ1OTczNzQwYTMwZTRjMg",
      "repository": "csm-sle-15sp2",
      "format": "raw",
      "checksum": {
        "sha1": "daecc7f20e1ddd5dd50b8b40351203882e2ad1c4",
        "sha512": "5343a189a7fb10bd43033f6b36e13cb85d75e705de2fab63a18c7cda4e3e57233ee3bfe55450e497aa0fbbdf2f2d024fb2ef2c3081e529a0bde9fa843d06a288",
        "sha256": "f7f779126031bcbc266c81d5f1546852aee0fb08890b7fba07b6fafd23e79d3b",
        "md5": "2a600edec22b34cbf5886db725389ed0"
      }
    }
  ]
}
```

For example, to list the download URLs for each asset in the `csm-sle-15sp2` repository:

```bash
# paginate "https://packages.local/service/rest/v1/components?repository=csm-sle-15sp2" \
| jq -r  '.items[] | .assets[] | .downloadUrl' | sort -u
https://packages.local/repository/csm-sle-15sp2/noarch/basecamp-1.0.1-20210126131805_a665272.noarch.rpm
https://packages.local/repository/csm-sle-15sp2/noarch/csm-testing-1.3.2-20210205160852_e012960.noarch.rpm
https://packages.local/repository/csm-sle-15sp2/noarch/docs-csm-1.7.4-20210206165423_2fae6fa.noarch.rpm
https://packages.local/repository/csm-sle-15sp2/noarch/dracut-metal-dmk8s-1.4.7-20210129115153_7a86571.noarch.rpm
https://packages.local/repository/csm-sle-15sp2/noarch/dracut-metal-luksetcd-1.0.2-20210129115153_b34f9a5.noarch.rpm
https://packages.local/repository/csm-sle-15sp2/noarch/dracut-metal-mdsquash-1.4.20-20210201222655_e20e2ee.noarch.rpm
https://packages.local/repository/csm-sle-15sp2/noarch/goss-servers-1.3.2-20210205160852_e012960.noarch.rpm
https://packages.local/repository/csm-sle-15sp2/noarch/hpe-csm-goss-package-0.3.13-20210127124704_aae8d77.noarch.rpm
https://packages.local/repository/csm-sle-15sp2/noarch/hpe-csm-scripts-0.0.4-20210125173103_a527e49.noarch.rpm
https://packages.local/repository/csm-sle-15sp2/noarch/hpe-csm-yq-package-3.4.1-20210127134802_789be45.noarch.rpm
https://packages.local/repository/csm-sle-15sp2/noarch/metal-ipxe-1.4.33-20210127152038_ef91cc8.noarch.rpm
https://packages.local/repository/csm-sle-15sp2/noarch/metal-net-scripts-0.0.1-20210204114016_95ab47a.noarch.rpm
https://packages.local/repository/csm-sle-15sp2/noarch/nexus-0.5.2-1.20210115090713_aef3950.noarch.rpm
https://packages.local/repository/csm-sle-15sp2/noarch/platform-utils-0.1.2-20210115162116_1139af5.noarch.rpm
https://packages.local/repository/csm-sle-15sp2/noarch/platform-utils-0.1.5-20210203170424_ca869e9.noarch.rpm
https://packages.local/repository/csm-sle-15sp2/repodata/2aadc798a4f7e12e99be79e0faa8bb2c2fe05871295edda8a4045fd371e7a568-primary.xml.gz
https://packages.local/repository/csm-sle-15sp2/repodata/452f91a378fa64c52534c984b90cf492e546334732c5b940b8fe5cfe2aebde29-filelists.sqlite.bz2
https://packages.local/repository/csm-sle-15sp2/repodata/8dbbe7d1fceb13ccbae981aa9abe8575004df7bb3c0a74669502b5ea53a5455c-other.xml.gz
https://packages.local/repository/csm-sle-15sp2/repodata/a4e95cc8a79f42b150d6c505c3f8e6bf242ee69de7849a2973dd19e0c1d8f07a-filelists.xml.gz
https://packages.local/repository/csm-sle-15sp2/repodata/d3a16a9bceebf92fd640d689a8c015984d2963e4c11d7a841ec9b24cc135e99a-primary.sqlite.bz2
https://packages.local/repository/csm-sle-15sp2/repodata/e9e8163a7c956f38eb37d6af3f1ac1bdae8079035843c9cd22ced9e824498da0-other.sqlite.bz2
https://packages.local/repository/csm-sle-15sp2/repodata/repomd.xml
https://packages.local/repository/csm-sle-15sp2/x86_64/cfs-state-reporter-1.4.4-20201204120230_c198848.x86_64.rpm
https://packages.local/repository/csm-sle-15sp2/x86_64/cfs-state-reporter-1.4.6-20210128142236_6bb340b.x86_64.rpm
https://packages.local/repository/csm-sle-15sp2/x86_64/cfs-trust-1.0.2-20201216135115_58f3d86.x86_64.rpm

...

```

### Create a Repository

Repositories are created by an HTTP `POST` request to the /service/rest/beta/repositories/<format\>/<type\> endpoint with an appropriate body that defines the repository settings.

For example, to create a `hosted yum` repository for RPMs using the `default` blob store, HTTP `POST` the following body \(replace NAME as appropriate\) to `/service/rest/beta/repositories/yum/hosted`:

```bash
{
  "name": "NAME",
  "online": true,
  "storage": {
    "blobStoreName": "default",
    "strictContentTypeValidation": true,
    "writePolicy": "ALLOW_ONCE"
  },
  "cleanup": null,
  "yum": {
    "repodataDepth": 0,
    "deployPolicy": "STRICT"
  },
  "format": "yum",
  "type": "hosted"
}
```

The `storage` and `yum` options are used to control repository behavior.

To create a `proxy` repository to an upstream repository given by URL, HTTP `POST` the following body \(replace NAME and URL as appropriate\) to the /service/rest/beta/repositories/raw/proxy endpoint:

```bash
{
  "cleanup": null,
  "format": "raw",
  "httpClient": {
    "authentication": null,
    "autoBlock": false,
    "blocked": false,
    "connection": null
  },
  "name": "NAME",
  "negativeCache": {
    "enabled": false,
    "timeToLive": 0
  },
  "online": true,
  "proxy": {
    "contentMaxAge": 1440,
    "metadataMaxAge": 5,
    "remoteUrl": "URL"
  },
  "routingRule": null,
  "storage": {
    "blobStoreName": "default",
    "strictContentTypeValidation": false
  },
  "type": "proxy"
}

```

The `proxy`, `httpClient`, and `negativeCache` options impact the proxy behavior. It may be helpful to create a repository via the Web UI, then retrieve its configuration through the /service/rest/beta/repositories endpoint in order to discover how to set appropriate settings.

Installers typically define Nexus repositories in nexus-repositories.yaml and rely on the `nexus-repositories-create` helper script included in the cray/cray-nexus-setup container image to facilitate creation.

### Update a Repository

Update the configuration for a repository by sending an HTTP `PUT` request to the /service/rest/beta/repositories/FORMAT/TYPE/NAME endpoint.

For example, if the `yum hosted` repository `test` is currently online and it needs to be updated to be offline instead. Send an HTTP `PUT` request to the `/service/rest/beta/repositories/yum/hosted/test` endpoint after getting the current configuration and setting the `online` attribute to `true`:

```bash
# curl -sS https://packages.local/service/rest/beta/repositories \
| jq '.[] | select(.name == "test")'
{
  "name": "test",
  "url": "https://packages.local/repository/test",
  "online": true,
  "storage": {
    "blobStoreName": "default",
    "strictContentTypeValidation": true,
    "writePolicy": "ALLOW_ONCE"
  },
  "cleanup": null,
  "yum": {
    "repodataDepth": 0,
    "deployPolicy": "STRICT"
  },
  "format": "yum",
  "type": "hosted"
}

# curl -sS https://packages.local/service/rest/beta/repositories \
| jq '.[] | select(.name == "test") | .online = false' | curl -sSi -X PUT \
'https://packages.local/service/rest/beta/repositories/yum/hosted/test' -H "Content-Type: application/json" -d @-
HTTP/2 204
date: Sat, 06 Mar 202117:55:57 GMT
server: istio-envoy
x-content-type-options: nosniff
x-envoy-upstream-service-time: 9

# curl -sS https://packages.local/service/rest/beta/repositories \
| jq '.[] | select(.name == "test")'
{
  "name": "test",
  "url": "https://packages.local/repository/test",
  "online": false,
  "storage": {
    "blobStoreName": "default",
    "strictContentTypeValidation": true,
    "writePolicy": "ALLOW_ONCE"
  },
  "cleanup": null,
  "yum": {
    "repodataDepth": 0,
    "deployPolicy": "STRICT"
  },
  "format": "yum",
  "type": "hosted"
}
```

### Delete a Repository

To delete a repository, send an HTTP `DELETE` request to the /service/rest/beta/repositories/NAME.

For example:

```bash
# curl -sfkSL -X DELETE "https://packages.local/service/rest/beta/repositories/NAME"
```

### Create a Blob Store

A `File` type blob store may be created by sending an HTTP `POST` request to the /service/rest/beta/blobstores/file with the following body \(replace NAME as appropriate\):

```bash
{
    "name": "NAME",
    "path": "/nexus-data/blobs/NAME",
    "softQuota": null
}
```

Installers typically define Nexus blob stores in `nexus-blobstores.yaml` and rely on the `nexus-blobstores-create` helper script included in the cray/cray-nexus-setup container image to facilitate creation.

### Delete a Blob Store

To delete a blob store, send an HTTP `DELETE` request to the /service/rest/v1/blobstores/NAME endpoint.

For example:

```bash
# curl -sfkSL -X DELETE "https://packages.local/service/rest/v1/blobstores/NAME"
```

<<<<<<< HEAD
### Authenticate to Access the REST API

An authenticated username and password are required to access some of the REST API functions not listed above. This username and password are the same used to sign into the Web UI. Either the username and password of a properly permissioned Keycloak account or the Nexus local admin account must be used.

Use the following function to get the nexus local admin account after a fresh install:
=======
### Authenticating to Access the REST API

To access some of the REST API functions not listed above you need to authenticate using a username and password. This username and password is the same used to sign into the Web UI. Either the username and password of a properly permissioned Keycloak account or the nexus local admin account must be used. To get the nexus local admin account after a fresh install you can run the follow fuction:
>>>>>>> 358cd8bc

```bash
function nexus-get-credential() {
    
    if ! command -v kubectl 1>&2 >/dev/null; then
      echo "Requires kubectl"
      return 1
    fi 
    if ! command -v base64 1>&2 >/dev/null ; then
      echo "Requires base64"
      return 1
    fi 

    [[ $# -gt 0 ]] || set -- -n nexus nexus-admin-credential

    kubectl get secret "${@}" >/dev/null || return $?

    NEXUS_USERNAME="$(kubectl get secret "${@}" --template {{.data.username}} | base64 -d)"
    NEXUS_PASSWORD="$(kubectl get secret "${@}" --template {{.data.password}} | base64 -d)"
}
```

<<<<<<< HEAD
Authenticate either the Keycloak or Nexus account to use the REST API.

To authenticate the Nexus local admin account:
=======
Then to use the REST API you could use the following line \(The second line uses a keycloak account with username:USERNAME and password:PASSWORD this is only an example and they should be replaced with the proper username and password\):
>>>>>>> 358cd8bc

```bash
# Nexus-local user
curl -i -sfv -u "$NEXUS_USERNAME:$NEXUS_PASSWORD" -H "accept: application/json" -X GET https://packages.local/service/rest/beta/security/user-sources
<<<<<<< HEAD
```

To authenticate a Keycloak account:

This example uses a Keycloak account with username:USERNAME and password:PASSWORD. Replace these values with the proper username and password before running the command.

```bash
# Keycloak user
curl -i -sfv -u "USERNAME:PASSWORD" -H "accept: application/json" -X GET https://packages.local/service/rest/beta/security/user-sources
```


=======

# Keycloak user
curl -i -sfv -u "USERNAME:PASSWORD" -H "accept: application/json" -X GET https://packages.local/service/rest/beta/security/user-sources
```
>>>>>>> 358cd8bc

<|MERGE_RESOLUTION|>--- conflicted
+++ resolved
@@ -30,7 +30,6 @@
 https://nexus.{{network.dns.external}}/
 ```
 
-<<<<<<< HEAD
 ### Use Keycloak to Create and Manage Accounts
 
 To log into the Web UI or authenticate with the REST API a user account with approate permissions must be created. Accounts are managed in Keycloak \(see Keycloak account documentation [here](../CSM_product_management/Configure_Keycloak_Account.md)\). To add administrator permissions for Nexus add the nx-admin role binding to the user from the system-nexus-client client \(see below\). To add an anonymous user add the nx-anonymous role binding to the user from the system-nexus-client client \(see below\).
@@ -54,11 +53,6 @@
 ### Access Nexus with the REST API
 
 The [REST API](https://help.sonatype.com/repomanager3/rest-and-integration-api) is available from NCNs or compute nodes at https://packages.local/service/rest, as well as over the Customer Access Network (CAN) at https://nexus.\{\{network.dns.external\}\}/service/rest \(requires authentication with username and password\).
-=======
-### Access Nexus with the REST API
-
-The [REST API](https://help.sonatype.com/repomanager3/rest-and-integration-api) is available from NCNs or compute nodes at https://packages.local/service/rest, as well as over the CAN at https://nexus.\{\{network.dns.external\}\}/service/rest \(requires authentication with username and password\).
->>>>>>> 358cd8bc
 
 Download the Open API document at /service/rest/swagger.json for details about the API, including specific options to available endpoints. By default, the REST API endpoints return \(or accept\) JSON.
 
@@ -425,17 +419,11 @@
 # curl -sfkSL -X DELETE "https://packages.local/service/rest/v1/blobstores/NAME"
 ```
 
-<<<<<<< HEAD
 ### Authenticate to Access the REST API
 
 An authenticated username and password are required to access some of the REST API functions not listed above. This username and password are the same used to sign into the Web UI. Either the username and password of a properly permissioned Keycloak account or the Nexus local admin account must be used.
 
 Use the following function to get the nexus local admin account after a fresh install:
-=======
-### Authenticating to Access the REST API
-
-To access some of the REST API functions not listed above you need to authenticate using a username and password. This username and password is the same used to sign into the Web UI. Either the username and password of a properly permissioned Keycloak account or the nexus local admin account must be used. To get the nexus local admin account after a fresh install you can run the follow fuction:
->>>>>>> 358cd8bc
 
 ```bash
 function nexus-get-credential() {
@@ -458,18 +446,13 @@
 }
 ```
 
-<<<<<<< HEAD
 Authenticate either the Keycloak or Nexus account to use the REST API.
 
 To authenticate the Nexus local admin account:
-=======
-Then to use the REST API you could use the following line \(The second line uses a keycloak account with username:USERNAME and password:PASSWORD this is only an example and they should be replaced with the proper username and password\):
->>>>>>> 358cd8bc
 
 ```bash
 # Nexus-local user
 curl -i -sfv -u "$NEXUS_USERNAME:$NEXUS_PASSWORD" -H "accept: application/json" -X GET https://packages.local/service/rest/beta/security/user-sources
-<<<<<<< HEAD
 ```
 
 To authenticate a Keycloak account:
@@ -482,10 +465,3 @@
 ```
 
 
-=======
-
-# Keycloak user
-curl -i -sfv -u "USERNAME:PASSWORD" -H "accept: application/json" -X GET https://packages.local/service/rest/beta/security/user-sources
-```
->>>>>>> 358cd8bc
-
