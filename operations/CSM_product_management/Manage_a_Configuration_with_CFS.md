--- conflicted
+++ resolved
@@ -219,15 +219,9 @@
 
    The `git ls-remote` command in this step will require a valid username and password in VCS. See previous step for the `crayvcs` username and its password.
    ```bash
-<<<<<<< HEAD
-   ncn# COMMIT=$(git ls-remote \
-   https://api-gw-service-nmn.local/vcs/cray/csm-config-management.git \
-   refs/heads/cray/csm/${RELEASE} | awk '{print $1}')
-=======
    ncn-m001# COMMIT=$(git ls-remote \
      https://api-gw-service-nmn.local/vcs/cray/csm-config-management.git \
      grep refs/heads/cray/csm/${RELEASE} | awk '{print $1}')
->>>>>>> c650a198
    Username for 'https://api-gw-service-nmn.local': crayvcs
    Password for 'https://crayvcs@api-gw-service-nmn.local': 
    ncn# echo $COMMIT
