<a name="ncn-booting"></a>
# NCN Booting

Non-compute nodes boot two ways:
- Network/PXE booting
- Disk Booting

Table of Contents:

* [How can I tell if I booted via disk or pxe?](101-NCN-BOOTING.md#how-can-i-tell-if-i-booted-via-disk-or-pxe)
* [Set BMCs to DHCP](101-NCN-BOOTING.md#set-bmcs-to-dhcp)
* [Boot Order](101-NCN-BOOTING.md#set-boot-order)
  * [Setting Order](101-NCN-BOOTING.md#setting-order)
  * [Trimming](101-NCN-BOOTING.md#trimming)
  * [Examples](101-NCN-BOOTING.md#examples)
  * [Reverting Changes](101-NCN-BOOTING.md#reverting-changes)
    * [Locating a USB Stick](101-NCN-BOOTING.md#locating-a-usb-stick)

<a name="how-can-i-tell-if-i-booted-via-disk-or-pxe?"></a>
### How can I tell if I booted via disk or pxe?

Two ways, one may be easier depending on your env.

1. `cat /proc/cmdline` if it starts with `kernel` then the node network booted. If it starts with `BOOT_IMAGE=(` then it disk booted.
2. `efibootmgr`, see what it says for `BootCurrent` and match that value to the list beneath to see if it lines up with a networking option or a `cray sd*)` option for disk boots.

<a name="set-bmcs-to-dhcp"></a>
### Set BMCs to DHCP

If you are reinstalling a system (otherwise skip to [Next: Deploy the NCNs](#next-deploy-the-ncns), the BMCs for the NCNs may be set to static.  We check `/var/lib/misc/dnsmasq.leases` for setting up the symlinks for the artifacts each node needs to boot.  So if your BMCs are set to static, those artifacts will not get setup correctly.  You can set them back to DHCP by using a command as such:

```bash
for h in $( grep mgmt /etc/dnsmasq.d/statics.conf | grep -v m001 | awk -F ',' '{print $2}' )
do
ipmitool -U username -I lanplus -H $h -P password lan set 1 ipsrc dhcp
done
```

Some BMCs need a cold reset in order to fully pick up this change:

```bash
for h in $( grep mgmt /etc/dnsmasq.d/statics.conf | grep -v m001 | awk -F ',' '{print $2}' )
do
ipmitool -U username -I lanplus -H $h -P password mc reset cold
done
```

<a name="set-boot-order"></a>
## Set Boot Order

- `ipmitool` can set and edit boot order; works better on some vendors based on their BMC implementation
- `efibootmgr` speaks directly to systems UEFI; can only be ignored by new BIOS activity

> **`NOTE`** Cloud-init will set bootorder on boot, but this is bugged (CASMINST-1686) with certain vendors.

<a name="setting-order"></a>
### Setting Order

1. Create our boot-bios-selector file(s) based on the manufacturer:

> <a name="gigabyte-technology"></a>
> #### Gigabyte Technology
>
> <a name="masters-1"></a>
> ##### Masters
>
> ```bash
> ncn-m# efibootmgr | grep -iP '(pxe ipv?4.*adapter)' | tee /tmp/bbs1
> Boot0007* UEFI: PXE IP4 Mellanox Network Adapter - B8:59:9F:BE:8F:2E
> Boot0009* UEFI: PXE IP4 Mellanox Network Adapter - B8:59:9F:BE:8F:2F
> ncn-m# efibootmgr | grep cray | tee /tmp/bbs2
> Boot0000* cray (sda1)
> Boot0002* cray (sdb1)
> ```
>
> <a name="storage-1"></a>
> ##### Storage
>
> ```bash
> ncn-s# efibootmgr | grep -iP '(pxe ipv?4.*adapter)' | tee /tmp/bbs1
> Boot0007* UEFI: PXE IP4 Mellanox Network Adapter - B8:59:9F:C7:11:FA
> Boot0009* UEFI: PXE IP4 Mellanox Network Adapter - B8:59:9F:C7:11:FB
> ncn-s# efibootmgr | grep cray | tee /tmp/bbs2
> Boot0000* cray (sda1)
> Boot0002* cray (sdb1)
> ```
>
> <a name="workers-1"></a>
> ##### Workers
>
> > **`NOTE`** If more than 3 interfaces appear in `/tmp/bbs1` the administrator may want to consider
> > disabling PXE on their HSN cards. On the other hand, the rogue boot entry can be removed with a hand crafted `efibootmgr -b <num> -B` command.
>
> ```bash
> ncn-w# efibootmgr | grep -iP '(pxe ipv?4.*adapter)' | tee /tmp/bbs1
> Boot0007* UEFI: PXE IP4 Mellanox Network Adapter - 98:03:9B:AA:88:30
> Boot0009* UEFI: PXE IP4 Mellanox Network Adapter - B8:59:9F:34:89:2A
> Boot000B* UEFI: PXE IP4 Mellanox Network Adapter - B8:59:9F:34:89:2B
> ncn-w# efibootmgr | grep cray | tee /tmp/bbs2
> Boot0000* cray (sda1)
> Boot0002* cray (sdb1)
> ```
>
> <a name="hewlett-packard-enterprise"></a>
> #### Hewlett-Packard Enterprise
>
> 
><a name="masters-2"></a>
> ##### Masters
>
> ```bash
> ncn-m# efibootmgr | grep -i 'port 1' | grep -i 'pxe ipv4' | tee /tmp/bbs1
> Boot0014* OCP Slot 10 Port 1 : Marvell FastLinQ 41000 Series - 2P 25GbE SFP28 QL41232HQCU-HC OCP3 Adapter - NIC - Marvell FastLinQ 41000 Series - 2P 25GbE SFP28 QL41232HQCU-HC OCP3 Adapter - PXE (PXE IPv4)
> Boot0018* Slot 1 Port 1 : Marvell FastLinQ 41000 Series - 2P 25GbE SFP28 QL41232HLCU-HC MD2 Adapter - NIC - Marvell FastLinQ 41000 Series - 2P 25GbE SFP28 QL41232HLCU-HC MD2 Adapter - PXE (PXE IPv4)
> ncn-m# efibootmgr | grep cray | tee /tmp/bbs2
> Boot0021* cray (sdb1)
> Boot0022* cray (sdc1)
> ```
> 
><a name="storage-2"></a>
> ##### Storage
>
> ```bash
> ncn-s# efibootmgr | grep -i 'port 1' | grep -i 'pxe ipv4' | tee /tmp/bbs1
> Boot001C* OCP Slot 10 Port 1 : Marvell FastLinQ 41000 Series - 2P 25GbE SFP28 QL41232HQCU-HC OCP3 Adapter - NIC - Marvell FastLinQ 41000 Series - 2P 25GbE SFP28 QL41232HQCU-HC OCP3 Adapter - PXE (PXE IPv4)
> Boot001D* Slot 1 Port 1 : Marvell FastLinQ 41000 Series - 2P 25GbE SFP28 QL41232HLCU-HC MD2 Adapter - NIC - Marvell FastLinQ 41000 Series - 2P 25GbE SFP28 QL41232HLCU-HC MD2 Adapter - PXE (PXE IPv4)
> ncn-s# efibootmgr | grep cray | tee /tmp/bbs2
> Boot0002* cray (sdg1)
> Boot0020* cray (sdh1)
> ```
> 
><a name="workers-2"></a>
> ##### Workers
>
> ```bash
> ncn-w# efibootmgr | grep -i 'port 1' | grep -i 'pxe ipv4' | tee /tmp/bbs1
> Boot0012* OCP Slot 10 Port 1 : Marvell FastLinQ 41000 Series - 2P 25GbE SFP28 QL41232HQCU-HC OCP3 Adapter - NIC - Marvell FastLinQ 41000 Series - 2P 25GbE SFP28 QL41232HQCU-HC OCP3 Adapter - PXE (PXE IPv4)
> ncn-w#
> ncn-w# efibootmgr | grep cray | tee /tmp/bbs2
> Boot0017* cray (sdb1)
> Boot0018* cray (sdc1)
> ```
> 
> <a name="intel-coporation"></a>
> #### Intel Corporation
>
> <a name="masters-3"></a>
> ##### Masters
> ```bash
> ncn-m# efibootmgr | grep -i 'ipv4' | grep -iv 'baseboard' | tee /tmp/bbs1
> Boot000E* UEFI IPv4: Network 00 at Riser 02 Slot 01
> Boot0014* UEFI IPv4: Network 01 at Riser 02 Slot 01
> ncn-m# efibootmgr | grep -i 'cray' | tee /tmp/bbs2
> Boot0011* cray (sda1)
> Boot0012* cray (sdb1)
>```
> <a name="storage-3"></a>
> ##### Storage
> ```bash
> ncn-s# efibootmgr | grep -i 'ipv4' | grep -iv 'baseboard' | tee /tmp/bbs1
> Boot000E* UEFI IPv4: Network 00 at Riser 02 Slot 01
> Boot0012* UEFI IPv4: Network 01 at Riser 02 Slot 01
> ncn-s# efibootmgr | grep -i 'cray' | tee /tmp/bbs2
> Boot0014* cray (sda1)
> Boot0015* cray (sdb1)
> ```
> <a name="workers-3"></a>
> ##### Workers
>
> ```bash
> ncn-w# efibootmgr | grep -i 'ipv4' | grep -iv 'baseboard' | tee /tmp/bbs1
> Boot0008* UEFI IPv4: Network 00 at Riser 02 Slot 01
> Boot000C* UEFI IPv4: Network 01 at Riser 02 Slot 01
> ncn-w# efibootmgr | grep -i 'cray' | tee /tmp/bbs2
> Boot0010* cray (sda1)
> Boot0011* cray (sdb1)
> ```


2. Set Order (works universally; every vendor, every Shasta ncn-type):
> ```bash
> ncn-m# efibootmgr -o $(cat /tmp/bbs* | sed 's/^Boot//g' | awk '{print $1}' | tr -t '*' ',' | tr -d '\n' | sed 's/,$//') | grep -i bootorder
> BootOrder: 000E,0014,0011,0012
> ```

After following the twp-steps on a given NCN, that NCN will now use the desired Shasta boot order.

<a name="trimming"></a>
### Trimming

As for removing entries, this section will only advise on removing other PXE entries. There are too many vendor-specific entries beyond
disks and NICs to cover in this section (e.g. BIOS entries, iLO entries, etc.).

Simply run the reverse-pattern of the PXE commands from the [fixing boot order](#fixing-boot-order) section:

1. Find the other PXE entries:
    - Gigabyte Technology:
<<<<<<< HEAD
      > **`NOTE`** This will not remove onboard PXE IPv4 options; C22 BIOS or newer required, then manual deletion is recommended.
      ```bash
      ncn# efibootmgr | grep -ivP '(pxe ipv?4.*)' | grep -iP '(adapter|connection)' | tee /tmp/rbbs1
      ```
=======
        ```bash
        # on an NCN, or on the pit node
        efibootmgr | grep -ivP '(pxe ipv?4.*)' | grep -iP '(adapter|connection|nvme|sata)' | tee /tmp/rbbs1
        efibootmgr | grep -iP '(pxe ipv?4.*)' | grep -i connection | tee /tmp/rbbs2
        ```
>>>>>>> 4a888e28
    - Hewlett-Packard Enterprise
      > **`NOTE`** This does not trim HSN Mellanox cards; these should disable their OpROMs using [the high speed network snippet(s)](304-NCN-PCIE-NET-BOOT-AND-RE-CABLE.md#high-speed-network).
        ```bash
        # on an NCN, or on the pit node
        efibootmgr | grep -vi 'pxe ipv4' | grep -i adapter |tee /tmp/rbbs1
        efibootmgr | grep -iP '(sata|nvme)' | tee /tmp/rbbs2
        ```
    - Intel Corporation
        ```bash
        # on an NCN, or on the pit node
        efibootmgr | grep -vi 'ipv4' | grep -iP '(sata|nvme|uefi)' | tee /tmp/rbbs1
        efibootmgr | grep -i baseboard | tee /tmp/rbbs2
        ```
2. Remove them:
    ```bash
   ncn# cat /tmp/rbbs* | sed 's/^Boot//g' | awk '{print $1}' | tr -d '*' | xargs -t -i efibootmgr -b {} -B
    ```

Your boot menu should be trimmed down to only contain relevant entries.


<a name="examples"></a>
###### Examples

Master node (with onboards enabled):

```bash
ncn-m# efibootmgr
BootCurrent: 0009
Timeout: 2 seconds
BootOrder: 0004,0000,0007,0009,000B,000D,0012,0013,0002,0003,0001
Boot0000* cray (sda1)
Boot0001* UEFI: Built-in EFI Shell
Boot0002* UEFI OS
Boot0003* UEFI OS
Boot0004* cray (sdb1)
Boot0007* UEFI: PXE IP4 Intel(R) I350 Gigabit Network Connection
Boot0009* UEFI: PXE IP4 Mellanox Network Adapter - B8:59:9F:34:89:62
Boot000B* UEFI: PXE IP4 Mellanox Network Adapter - B8:59:9F:34:89:63
Boot000D* UEFI: PXE IP4 Intel(R) I350 Gigabit Network Connection
Boot0012* UEFI: PNY USB 3.1 FD PMAP
Boot0013* UEFI: PNY USB 3.1 FD PMAP, Partition 2
```

Storage node (with onboards enabled):

```bash
ncn-s# efibootmgr
BootNext: 0005
BootCurrent: 0006
Timeout: 2 seconds
BootOrder: 0007,0009,0000,0002
Boot0000* cray (sda1)
Boot0001* UEFI: Built-in EFI Shell
Boot0002* cray (sdb1)
Boot0005* UEFI: PXE IP4 Intel(R) I350 Gigabit Network Connection
Boot0007* UEFI: PXE IP4 Mellanox Network Adapter - B8:59:9F:34:88:76
Boot0009* UEFI: PXE IP4 Mellanox Network Adapter - B8:59:9F:34:88:77
Boot000B* UEFI: PXE IP4 Intel(R) I350 Gigabit Network Connection
```

Worker node  (with onboards enabled):

```bash
ncn-w# efibootmgr
BootNext: 0005
BootCurrent: 0008
Timeout: 2 seconds
BootOrder: 0007,0009,000B,0000,0002
Boot0000* cray (sda1)
Boot0001* UEFI: Built-in EFI Shell
Boot0002* cray (sdb1)
Boot0005* UEFI: PXE IP4 Intel(R) I350 Gigabit Network Connection
Boot0007* UEFI: PXE IP4 Mellanox Network Adapter - 98:03:9B:AA:88:30
Boot0009* UEFI: PXE IP4 Mellanox Network Adapter - B8:59:9F:34:89:2A
Boot000B* UEFI: PXE IP4 Mellanox Network Adapter - B8:59:9F:34:89:2B
Boot000D* UEFI: PXE IP4 Intel(R) I350 Gigabit Network Connection
```


<a name="reverting-changes"></a>
### Reverting Changes


Reset the BIOS.

Refer to vendor documentation for resetting the BIOS.

Optionally attempt to with `ipmitool`:

```bash
# reset
ipmitool chassis bootdev none options=clear-cmos

# set boot order
ipmitool chassis bootdev pxe options=efiboot,persistent

# boot to BIOS for checkout
ipmitool chassis bootdev bios options=efiboot
```
> **`NOTE`** `ipmitool` works against a machine remotely over TCP/IP, it requires more arguments:
> ```bash
> username=root
> IPMI_PASSWORD=
> ipmitool -I lanplus -U $username -E -H <bmc-hostname>
> ```

<a name="locating-a-usb-stick"></a>
## Locating a USB Stick

Some systems very obviously print out which device is the USB, other systems (like Gigabyte based) do not.

Parsing the output of `efibootmgr` can be helpful in determining which device is your USB stick. One can and should use tools such as `lsblk`, `blkid`, or kernel (`/proc`) as well if one knows how. As an example, one can sometimes match up `ls -l /dev/disk/by-partuuid` with `efibootmgr -v`.


```bash
# Print off the UEFI's boot selections:
ncn-m# efibootmgr
BootCurrent: 0015
Timeout: 1 seconds
BootOrder: 000E,000D,0011,0012,0007,0005,0006,0008,0009,0000,0001,0002,000A,000B,000C,0003,0004,000F,0010,0013,0014
Boot0000* Enter Setup
Boot0001  Boot Device List
Boot0002  Network Boot
Boot0003* Launch EFI Shell
Boot0004* UEFI HTTPv6: Network 00 at Riser 02 Slot 01
Boot0005* UEFI HTTPv6: Intel Network 00 at Baseboard
Boot0006* UEFI HTTPv4: Intel Network 00 at Baseboard
Boot0007* UEFI IPv4: Intel Network 00 at Baseboard
Boot0008* UEFI IPv6: Intel Network 00 at Baseboard
Boot0009* UEFI HTTPv6: Intel Network 01 at Baseboard
Boot000A* UEFI HTTPv4: Intel Network 01 at Baseboard
Boot000B* UEFI IPv4: Intel Network 01 at Baseboard
Boot000C* UEFI IPv6: Intel Network 01 at Baseboard
Boot000D* UEFI HTTPv4: Network 00 at Riser 02 Slot 01
Boot000E* UEFI IPv4: Network 00 at Riser 02 Slot 01
Boot000F* UEFI IPv6: Network 00 at Riser 02 Slot 01
Boot0010* UEFI HTTPv6: Network 01 at Riser 02 Slot 01
Boot0011* UEFI HTTPv4: Network 01 at Riser 02 Slot 01
Boot0012* UEFI IPv4: Network 01 at Riser 02 Slot 01
Boot0013* UEFI IPv6: Network 01 at Riser 02 Slot 01
Boot0014* UEFI Samsung Flash Drive 1100
Boot0015* UEFI Samsung Flash Drive 1100
Boot0018* UEFI SAMSUNG MZ7LH480HAHQ-00005 S45PNA0M838871
Boot1001* Enter Setup
```

In the example above, our device is 0014 or 0015. We'll guess its the first one, and can correct this on-the-fly in POST
Notice the lack of "Boot" in the ID number given, we want Boot0014 so we pass '0014' to efibootmgr:

```bash
ncn-m# efibootmgr -n 0014

# Verify the BootNext device is what you selected:
ncn-m# efibootmgr | grep -i bootnext
BootNext: 0014
```

Now the UEFI Samsung Flash Drive will boot next.

> **`Note`** there are duplicates in the list. During boot, the boot-manager will select the first one. If you find that the first one is false, false entries can be deleted with `efibootmgr -b 0014 -d`.<|MERGE_RESOLUTION|>--- conflicted
+++ resolved
@@ -195,18 +195,11 @@
 
 1. Find the other PXE entries:
     - Gigabyte Technology:
-<<<<<<< HEAD
-      > **`NOTE`** This will not remove onboard PXE IPv4 options; C22 BIOS or newer required, then manual deletion is recommended.
-      ```bash
-      ncn# efibootmgr | grep -ivP '(pxe ipv?4.*)' | grep -iP '(adapter|connection)' | tee /tmp/rbbs1
-      ```
-=======
         ```bash
         # on an NCN, or on the pit node
         efibootmgr | grep -ivP '(pxe ipv?4.*)' | grep -iP '(adapter|connection|nvme|sata)' | tee /tmp/rbbs1
         efibootmgr | grep -iP '(pxe ipv?4.*)' | grep -i connection | tee /tmp/rbbs2
         ```
->>>>>>> 4a888e28
     - Hewlett-Packard Enterprise
       > **`NOTE`** This does not trim HSN Mellanox cards; these should disable their OpROMs using [the high speed network snippet(s)](304-NCN-PCIE-NET-BOOT-AND-RE-CABLE.md#high-speed-network).
         ```bash
