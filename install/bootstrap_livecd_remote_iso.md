# Bootstrap PIT Node from LiveCD Remote ISO

The Pre-Install Toolkit (PIT) node needs to be bootstrapped from the LiveCD. There are two install medias available
to bootstrap the PIT node: the RemoteISO or a bootable USB device. This procedure describes using the
RemoteISO. If not using the RemoteISO, see [Bootstrap PIT Node from LiveCD USB](bootstrap_livecd_usb.md)

The installation process is similar to the USB based installation with adjustments to account for the
lack of removable storage.

**Important:** Before starting this procedure be sure to complete the procedure to
[Prepare Configuration Payload](prepare_configuration_payload.md) for the relevant installation scenario.

### Topics:
   1. [Known Compatibility Issues](#known-compatibility-issues)
   1. [Attaching and Booting the LiveCD with the BMC](#attaching-and-booting-the-livecd-with-the-bmc)
   1. [First Login](#first-login)
   1. [Configure the Running LiveCD](#configure-the-running-livecd)
      1. [Generate Installation Files](#generate-installation-files)
         1. [Subsequent Fresh-Installs (Re-Installs)](#subsequent-fresh-installs-re-installs)
         1. [First-Time/Initial Installs (bare-metal)](#first-timeinitial-installs-bare-metal)
      1. [Prepare Site Init](#prepare-site-init)
   1. [Bring-up the PIT Services and Validate PIT Health](#bring---up-the-pit-services-and-validate-pit-health)
   1. [Next Topic](#next-topic)

<a name="known-compatibility-issues"></a>
### 1. Known Compatibility Issues

The LiveCD Remote ISO has known compatibility issues for nodes from certain vendors.

   * Intel nodes should not attempt to bootstrap using the LiveCD Remote ISO method. Instead use [Bootstrap PIT Node from LiveCD USB](bootstrap_livecd_usb.md)
   * Gigabyte nodes should not attempt to bootstrap using the LiveCD Remote ISO method. Instead use [Bootstrap PIT Node from LiveCD USB](bootstrap_livecd_usb.md)

<a name="attaching-and-booting-the-livecd-with-the-bmc"></a>
### 2. Attaching and Booting the LiveCD with the BMC

> **Warning:** If this is a re-installation on a system that still has a USB device from a prior
> installation, then that USB device must be wiped before continuing. Failing to wipe the USB, if present, may result in confusion.
> If the USB is still booted, then it can wipe itself using the [basic wipe from Wipe NCN Disks for Reinstallation](wipe_ncn_disks_for_reinstallation.md#basic-wipe). If it is not booted, please do so and wipe it _or_ disable the USB ports in the BIOS (not available for all vendors).

Obtain and attach the LiveCD cray-pre-install-toolkit ISO file to the BMC. Depending on the vendor of the node,
the instructions for attaching to the BMC will differ.

1. The CSM software release should be downloaded and expanded for use.

   **Important:** Ensure that you have the CSM release plus any patches or hotfixes by
   following the instructions in [Update CSM Product Stream](../update_product_stream/index.md)

   The cray-pre-install-toolkit ISO and other files are now available in the directory from the extracted CSM tar.
   The ISO will have a name similar to
   `cray-pre-install-toolkit-sle15sp3.x86_64-1.5.8-20211203183315-geddda8a.iso`

1. Prepare a server on the network to host the cray-pre-install-toolkit ISO.

   This release of CSM software, the cray-pre-install-toolkit ISO should be placed on a server which the PIT node
   will be able to contact via http or https.

      * HPE nodes can use http or https.

   **Note:** A shorter path name is better than a long path name on the webserver.

      - The Cray Pre-Install Toolkit ISO is included in the CSM release tarball. It will have a long filename similar to
        `cray-pre-install-toolkit-sle15sp3.x86_64-1.5.8-20211203183315-geddda8a.iso`, so pick a shorter name on the webserver.

1. See the respective procedure below to attach an ISO.

   - [HPE iLO BMCs](boot_livecd_virtual_iso.md#hpe-ilo-bmcs)
   - **Gigabyte BMCs** Should not use the RemoteISO method. See [Bootstrap PIT Node from LiveCD USB](bootstrap_livecd_usb.md)
   - **Intel BMCs** Should not use the RemoteISO method. See [Bootstrap PIT Node from LiveCD USB](bootstrap_livecd_usb.md)

1. The chosen procedure should have rebooted the server. Observe the server boot into the LiveCD.

<a name="first-login"></a>
### 3. First Login

On first login (over SSH or at local console) the LiveCD will prompt the administrator to change the password.

1. **The initial password is empty**; set the username of `root` and press `return` twice.

   ```
   pit login: root
   ```

   Expected output looks similar to the following:

   ```
   Password:           <-------just press Enter here for a blank password
   You are required to change your password immediately (administrator enforced)
   Changing password for root.
   Current password:   <------- press Enter here, again, for a blank password
   New password:       <------- type new password
   Retype new password:<------- retype new password
   Welcome to the CRAY Pre-Install Toolkit (LiveOS)
   ```

<a name="configure-the-running-livecd"></a>
### 4. Configure the Running LiveCD

1. Set up the Typescript directory as well as the initial typescript. This directory will be returned to for every typescript in the entire CSM installation.


   ```bash
   pit# cd ~
   pit# script -af csm-install-remoteiso.$(date +%Y-%m-%d).txt
   pit# export PS1='\u@\H \D{%Y-%m-%d} \t \w # '
   pit# /root/bin/metalid.sh
   = PIT Identification = COPY/CUT START =======================================
   VERSION=1.5.7
   TIMESTAMP=20211028194247
   HASH=ge4aceb1
   CRAY-Site-Init build signature...
   Build Commit   : a6c8dddf9df1a9fc7f8c4f17cb26568a8b41d433-main
   Build Time     : 2021-12-01T16:16:41Z
   Go Version     : go1.16.10
   Git Version    : a6c8dddf9df1a9fc7f8c4f17cb26568a8b41d433
   Platform       : linux/amd64
   App. Version   : 1.12.2
   metal-net-scripts-0.0.2-1.noarch
   metal-basecamp-1.1.9-1.x86_64
   metal-ipxe-2.0.10-1.noarch
   pit-init-1.2.12-1.noarch
   = PIT Identification = COPY/CUT END =========================================
   ```

1. <a name="set-up-site-link"></a>Set up the site-link, enabling SSH to work. You can reconnect with SSH after this step.
   > **`Note:`** If your site's network authority or network administrator has already provisioned a DHCP given IPv4 address for your master node(s) external NIC(s), **then skip this step**.


   1. Setup Variables.

      ```bash
      # The IPv4 Address for the nodes external interface(s); this will be provided if not already by the site's network administrator or network authority.
      pit# site_ip=172.30.XXX.YYY/20
      pit# site_gw=172.30.48.1
      pit# site_dns=172.30.84.40
      # The actual NIC names for the external site interface; the first onboard or the first 1GBe PCIe (RJ-45).
      pit# site_nics='p2p1 p2p2 p2p3'
      # another example:
      pit# site_nics=em1
      ```

   1. Run the site-link setup script.
      > **`Note:`** All of the `/root/bin/csi-*` scripts are harmless to run without parameters, doing so will dump usage statements.

      ```bash
      pit# /root/bin/csi-setup-lan0.sh $site_ip $site_gw $site_dns $site_nics
      ```

   1. Check if `lan0` has an IP address and attempt to auto-set the hostname based on DNS (this script appends `-pit` to the end of the hostname as a means to mitigate confusing the PIT node with an actual, deployed NCN). Then exit the typescript, exit the console session, and log in again using SSH.

      ```bash
      pit# ip a show lan0
      pit# /root/bin/csi-set-hostname.sh # this will attempt to set the hostname based on the site's own DNS records.
      pit# exit # exit the typescript started earlier
      pit# exit # log out of the pit node
      # Close the console session by entering &. or ~.
      # Then ssh back into the PIT node
      external# ssh root@${SYSTEM_NAME}-ncn-m001
      ```

   1. After reconnecting, resume the typescript (the `-a` appends to an existing script).

       ```bash
      pit# cd ~
      pit# script -af $(ls -tr csm-install-remoteiso* | head -n 1)
      pit# export PS1='\u@\H \D{%Y-%m-%d} \t \w # '
      ```

   1. Check hostname.

      ```bash
      pit# hostnamectl
      ```
      > **`Note:`** If the hostname returned by the `hostnamectl` command is still `pit`, then re-run the above csi-set-hostname.sh script with the same parameters. Otherwise an administrator should feel free to set the hostname by hand with `hostnamectl`, please continue to use the `-pit` suffix to prevent masquerading a PIT node as a real NCN to administrators and automation.

1. Find a local disk for storing product installers.

    ```bash
    pit# disk="$(lsblk -l -o SIZE,NAME,TYPE,TRAN | grep -E '(sata|nvme|sas)' | sort -h | awk '{print $2}' | head -n 1 | tr -d '\n')"
    pit# echo $disk
    pit# parted --wipesignatures -m --align=opt --ignore-busy -s /dev/$disk -- mklabel gpt mkpart primary ext4 2048s 100%
    pit# mkfs.ext4 -L PITDATA "/dev/${disk}1"
    ```

    In some cases the `parted` command may give an error similar to the following:
    ```text
    Error: Partition(s) 4 on /dev/sda have been written, but we have been unable to inform the kernel of the change, probably
    because it/they are in use. As a result, the old partition(s) will remain in use. You should reboot now before making
    further changes.
    ```
<<<<<<< HEAD
    In that case, the following steps may resolve the problem without needing to reboot. These commands will remove 
    volume groups and raid arrays that may be using the disk.
    **`Note:`** These commands only need to be run if the earlier `parted` command failed.
    
=======

    In that case, the following steps may resolve the problem without needing to reboot. These commands will remove
    volume groups and raid arrays that may be using the disk. **These commands only need to be run if the earlier
    `parted` command failed.**

>>>>>>> 2481bb21
    ```bash
    pit# RAIDS=$(grep "${disk}[0-9]" /proc/mdstat | awk '{ print "/dev/"$1 }')
    pit# echo $RAIDS
    pit# VGS=$(echo $RAIDS | xargs -r pvs --noheadings -o vg_name 2>/dev/null)
    pit# echo $VGS
    pit# echo $VGS | xargs -r -t -n 1 vgremove -f -v
    pit# echo $RAIDS | xargs -r -t -n 1 mdadm -S -f -v
    ```

    After running the above procedure, retry the `parted` command which failed. If it succeeds, resume the install from that point.

1. Mount local disk, check the output of each command as it goes.
<<<<<<< HEAD
   
   > **`Note:`** The FSLabel `PITDATA` is already in `/etc/fstab`, so the path is omitted in the following calls to `mount`.
=======

   > **`NOTE`** The FSLabel `PITDATA` is already in `/etc/fstab`, so the path is omitted in the following calls to `mount`.
>>>>>>> 2481bb21

    ```bash
    pit# mount -v -L PITDATA
    pit# pushd /var/www/ephemeral
    pit# mkdir -v admin prep prep/admin configs data
    ```

1. Quit the typescript session with the `exit` command, copy the file (csm-install-remoteiso.<date>.txt) from its initial location to the newly created directory, and restart the typescript.

    ```bash
    pit# exit # The typescript
    pit# cp -v ~/csm-install-remoteiso.*.txt /var/www/ephemeral/prep/admin
    pit# cd /var/www/ephemeral/prep/admin
    pit# script -af $(ls -tr csm-install-remoteiso* | head -n 1)
    pit# export PS1='\u@\H \D{%Y-%m-%d} \t \w # '
    ```

1. Download the CSM software release to the PIT node.

   **Important:** In an earlier step, the CSM release plus any patches or hotfixes
   was downloaded to a system using the instructions in [Update CSM Product Stream](../update_product_stream/index.md).
   Either copy from that system to the PIT node or set the ENDPOINT variable to URL and use `wget`.

   1. Set helper variables

      ```bash
      pit# export ENDPOINT=https://arti.dev.cray.com/artifactory/shasta-distribution-stable-local/csm
      pit# export CSM_RELEASE=csm-x.y.z
      pit# export SYSTEM_NAME=eniac
      ```

   1. Save the `CSM_RELEASE` and `SYSTEM_NAME` variable for usage later; all subsequent shell sessions will have this var set.

      ```bash
      # Prepend a new line to assure we add on a unique line and not at the end of another.
      pit# echo -e "\nCSM_RELEASE=$CSM_RELEASE\nSYSTEM_NAME=$SYSTEM_NAME" >>/etc/environment
      ```

   1. Fetch the release tarball.

      ```bash
      pit# wget ${ENDPOINT}/${CSM_RELEASE}.tar.gz -O /var/www/ephemeral/${CSM_RELEASE}.tar.gz
      ```

   1. Expand the tarball on the PIT node.

      > Note: Expansion of the tarball may take more than 45 minutes.


      ```bash
      pit# tar -C /var/www/ephemeral -zxvf /var/www/ephemeral/${CSM_RELEASE}.tar.gz
      pit# CSM_PATH=/var/www/ephemeral/${CSM_RELEASE}
      pit# echo $CSM_PATH
      pit# echo -e "\nCSM_PATH=$CSM_PATH" >>/etc/environment
      pit# ls -l ${CSM_PATH}
      ```

   1. Copy the artifacts into place.

      ```bash
      pit# mkdir -pv /var/www/ephemeral/data/{k8s,ceph} &&
            rsync -a -P --delete ${CSM_PATH}/images/kubernetes/ /var/www/ephemeral/data/k8s/ &&
            rsync -a -P --delete ${CSM_PATH}/images/storage-ceph/ /var/www/ephemeral/data/ceph/
      ```

   > **`Note:`** The PIT ISO, Helm charts/images, and bootstrap RPMs are now available in the extracted CSM tar.

1. Install/upgrade CSI; check if a newer version was included in the tar-ball.

   ```bash
   pit# rpm -Uvh $(find ${CSM_PATH}/rpm/ -name "cray-site-init-*.x86_64.rpm" | sort -V | tail -1)
   ```

1. Download and install/upgrade the documentation RPM. If this machine does not have direct internet
   access this RPM will need to be externally downloaded and then copied to this machine.

   See [Check for Latest Documentation](../update_product_stream/index.md#documentation)

1. Show the version of CSI installed.

   ```bash
   pit# /root/bin/metalid.sh
   ```

   Expected output looks similar to the following:
   ```
   = PIT Identification = COPY/CUT START =======================================
   VERSION=1.5.7
   TIMESTAMP=20211028194247
   HASH=ge4aceb1
   CRAY-Site-Init build signature...
   Build Commit   : a6c8dddf9df1a9fc7f8c4f17cb26568a8b41d433-main
   Build Time     : 2021-12-01T16:16:41Z
   Go Version     : go1.16.10
   Git Version    : a6c8dddf9df1a9fc7f8c4f17cb26568a8b41d433
   Platform       : linux/amd64
   App. Version   : 1.12.2
   metal-net-scripts-0.0.2-1.noarch
   metal-basecamp-1.1.9-1.x86_64
   metal-ipxe-2.0.10-1.noarch
   pit-init-1.2.12-1.noarch
   = PIT Identification = COPY/CUT END =========================================
   ```

<a name="generate-installation-files"></a>
#### 4.1 Generate Installation Files

Some files are needed for generating the configuration payload. See the [Command Line Configuration Payload](prepare_configuration_payload.md#command_line_configuration_payload) and [Configuration Payload Files](prepare_configuration_payload.md#configuration_payload_files) topics if one has not already prepared the information for this system.

* [Command Line Configuration Payload](prepare_configuration_payload.md#command_line_configuration_payload)
* [Configuration Payload Files](prepare_configuration_payload.md#configuration_payload_files)

1. Create the `hmn_connections.json` file by following the [Create HMN Connections JSON](create_hmn_connections_json.md)  procedure. Return to this section when completed.

1. Change into the preparation directory plus necessary PIT directories (for later):

   ```bash
   pit# cd /var/www/ephemeral/prep
   ```

1. Pull these files into the current working directory, or create them if this is a first-time/initial install:

   - `application_node_config.yaml` (optional - see below)
   - `cabinets.yaml` (optional - see below)
   - `hmn_connections.json`
   - `ncn_metadata.csv`
   - `switch_metadata.csv`
   - `system_config.yaml` (only available after [first-install generation of system files](#first-timeinitial-installs-bare-metal)

   > The optional `application_node_config.yaml` file may be provided for further defining of settings relating to how application nodes will appear in HSM for roles and subroles. See [Create Application Node YAML](create_application_node_config_yaml.md)

   > The optional `cabinets.yaml` file allows cabinet naming and numbering as well as some VLAN overrides. See [Create Cabinets YAML](create_cabinets_yaml.md).

   > The `system_config.yaml` is required for a re-install, because it was created during a previous session of configuration generation. For a first time install, the information in it must be provided as command line arguments to `csi config init`.

   After gathering the files into this working directory, move on to [Subsequent Fresh-Installs (Re-Installs)](#subsequent-fresh-installs-re-installs).

<a name="subsequent-fresh-installs-re-installs"></a>
##### 4.1.a Subsequent Fresh-Installs (Re-Installs)

1. **For subsequent fresh-installs (re-installs) where the `system_config.yaml` parameter file is available**, generate the updated system configuration (see [Cray Site Init Files](../background/index.md#cray_site_init_files)).

   > **`Warning:`** If the `system_config.yaml` file is unavailable, please skip this step and move onto the next one in step 4.1.b to generate the first configuration payload.

   1. Check for the configuration files. The needed files should be in the current directory.

      ```bash
      pit:/var/www/ephemeral/prep/# ls -1
      ```

      Expected output looks similar to the following:

      ```
      application_node_config.yaml
      cabinets.yaml
      hmn_connections.json
      ncn_metadata.csv
      switch_metadata.csv
      system_config.yaml
      ```

   1. Verify that the `SYSTEM_NAME` variable is set.

      ```bash
      pit:/var/www/ephemeral/prep/# echo $SYSTEM_NAME
      ```

   1. Generate the system configuration

      > **`Note:`** For those more familiar with a CSM install, this step may be skipped entirely by simple invoking `pit-intas` detailed in the [#first time](#bring---up-the-pit-services-and-validate-pit-health) section.

      > **NOTE:** Ensure to select a reachable NTP pool/server passed in via the `--ntp-pools`/`--ntp-servers` flags, respectively. Adding an unreachable server can cause clock skew as chrony tries to continually reach out to a server it can never reach.

      ```bash
      pit:/var/www/ephemeral/prep/# csi config init

      # Verify the newly generated configuration payload's `system_config.yaml` matches the current version of CSI.
      # Note: Keep this new system_config.yaml somewhere safe to facilitate re-installs.
      pit:/var/www/ephemeral/prep/# cat ${SYSTEM_NAME}/system_config.yaml
      pit:/var/www/ephemeral/prep/# csi version
      ```

      A new directory matching your `--system-name` argument will now exist in your working directory.

      > **`Note:`** These warnings from `csi config init` for issues in `hmn_connections.json` can be ignored.
      >
      > 1. The node with the external connection (`ncn-m001`) will have a warning similar to this because its BMC is connected to the site and not the HMN like the other management NCNs. It can be ignored.
      >   ```bash
      >   "Couldn't find switch port for NCN: x3000c0s1b0"
      >   ```
      >
      > 1. An unexpected component may have this message. If this component is an application node with an unusual prefix, it should be added to the `application_node_config.yaml` file. Then rerun `csi config init`. See the procedure to [Create Application Node Config YAML](create_application_node_config_yaml.md)
      >
      >   ```json
      >   {"level":"warn","ts":1610405168.8705149,"msg":"Found unknown source prefix! If this is expected to be an Application node, please update application_node_config.yaml","row":
      >   {"Source":"gateway01","SourceRack":"x3000","SourceLocation":"u33","DestinationRack":"x3002","DestinationLocation":"u48","DestinationPort":"j29"}}
      >   ```
      >
      > 1. If a cooling door is found in `hmn_connections.json`, there may be a message like the following. It can be safely ignored.
      >
      >   ```json
      >   {"level":"warn","ts":1612552159.2962296,"msg":"Cooling door found, but xname does not yet exist for cooling doors!","row":
      >   {"Source":"x3000door-Motiv","SourceRack":"x3000","SourceLocation":" ","DestinationRack":"x3000","DestinationLocation":"u36","DestinationPort":"j27"}}
      >   ```

   1. Skip the next step and continue to [prepare site init](#prepare-site-init).

<a name="first-timeinitial-installs-bare-metal"></a>
##### 4.1.b First-Time/Initial Installs (bare-metal)

1. **For first-time/initial installs (without a `system_config.yaml`file)**, generate the system configuration. See below for an explanation of the command line parameters and some common settings.

   1. Check for the configuration files. The needed files should be in the current directory.

      > **`Note:`** for those more familiar with a CSM Install, this step may be skipped entirely by simple invoking pit-intas detailed in the [#first time](#bring---up-the-pit-services-and-validate-pit-health) section.

      ```bash
      pit:/var/www/ephemeral/prep/# ls -1
      ```

       1. Expected output looks similar to the following:

          ```
          application_node_config.yaml
          cabinets.yaml
          hmn_connections.json
          ncn_metadata.csv
          switch_metadata.csv
          ```

   1. Verify that the `SYSTEM_NAME` variable is set.

      ```bash
      pit:/var/www/ephemeral/prep/# echo $SYSTEM_NAME
      ```

   1. Generate the system config:
      > **`Note:`** the provided command below is an **example only**, run `csi config init --help` to print a full list of parameters that must be set. These will vary significatnly depending on ones system and site configuration.

      ```bash
      pit:/var/www/ephemeral/prep/# csi config init \
          --bootstrap-ncn-bmc-user root \
          --bootstrap-ncn-bmc-pass ${IPMI_PASSWORD} \
          --system-name ${SYSTEM_NAME} \
          --can-cidr 10.103.11.0/24 \
          --cmn-cidr 10.103.11.0/24 \
          --can-external-dns 10.103.11.113 \
          --can-gateway 10.103.11.1 \
          --cmn-gateway 10.103.11.1 \
          --can-static-pool 10.103.11.112/28 \
          --can-dynamic-pool 10.103.11.128/25 \
          --nmn-cidr 10.252.0.0/17 \
          --hmn-cidr 10.254.0.0/17 \
          --ntp-pools time.nist.gov \
          --site-domain dev.cray.com \
          --site-ip 172.30.53.79/20 \
          --site-gw 172.30.48.1 \
          --site-nic p1p2 \
          --site-dns 172.30.84.40 \
          --install-ncn-bond-members p1p1,p10p1 \
          --application-node-config-yaml application_node_config.yaml \
          --cabinets-yaml cabinets.yaml \
          --hmn-mtn-cidr 10.104.0.0/17 \
          --nmn-mtn-cidr 10.100.0.0/17 \

      # Verify the newly generated configuration payload's `system_config.yaml` matches the current version of CSI.
      # NOTE: Keep this new system_config.yaml somewhere safe to facilitate re-installs.
      pit:/var/www/ephemeral/prep/# cat ${SYSTEM_NAME}/system_config.yaml
      pit:/var/www/ephemeral/prep/# csi version
      ```

      A new directory matching your `--system-name` argument will now exist in your working directory.

      > **`IMPORTANT`** After generating a configuration, a visual audit of the generated files for network data should be performed.

      > **`SPECIAL NOTES`** Certain parameters to `csi config init` may be hard to grasp on first-time configuration generations:
      >
      > 1. The `application_node_config.yaml` file is optional, but if one has one describing the mapping between prefixes in `hmn_connections.csv` that should be mapped to HSM subroles, one needs to include a command line option to have it used. See [Create Application Node YAML](create_application_node_config_yaml.md).
      > 1. The `bootstrap-ncn-bmc-user` and `bootstrap-ncn-bmc-pass` must match what is used for the BMC account and its password for the management NCNs.
      > 1. Set site parameters (`site-domain`, `site-ip`, `site-gw`, `site-nic`, `site-dns`) for the information which connects `ncn-m001` (the PIT node) to the site. The `site-nic` is the interface on this node connected to the site.
      > 1. There are other interfaces possible, but the `install-ncn-bond-members` are typically:
      >    * `p1p1,p10p1` for HPE nodes
      >    * `p1p1,p1p2` for Gigabyte nodes
      >    * `p801p1,p801p2` for Intel nodes
      > 1. If one are not using a `cabinets-yaml` file, set the three cabinet parameters (`mountain-cabinets`, `hill-cabinets`, and `river-cabinets`) to the number of each cabinet which are part of this system.
      > 1. The starting cabinet number for each type of cabinet (for example, `starting-mountain-cabinet`) has a default that can be overridden. See the `csi config init --help`
      > 1. For systems that use non-sequential cabinet ID numbers, use `cabinets-yaml` to include the `cabinets.yaml` file. This file can include information about the starting ID for each cabinet type and number of cabinets which have separate command line options, but is a way to specify explicitly the id of every cabinet in the system. If one are using a `cabinets-yaml` file, flags specified on the `csi` command-line related to cabinets will be ignored. See [Create Cabinets YAML](create_cabinets_yaml.md).
      > 1. An override to default cabinet IPv4 subnets can be made with the `hmn-mtn-cidr` and `nmn-mtn-cidr` parameters.

      > **`SPECIAL/IGNORABLE WARNINGS`** These warnings from `csi config init` for issues in `hmn_connections.json` can be ignored:
      >
      > 1. The node with the external connection (`ncn-m001`) will have a warning similar to this because its BMC is connected to the site and not the HMN like the other management NCNs. It can be ignored.
      >
      >    ```
      >    "Couldn't find switch port for NCN: x3000c0s1b0"
      >    ```
      >
      > 1. An unexpected component may have this message. If this component is an application node with an unusual prefix, it should be added to the `application_node_config.yaml` file. Then rerun `csi config init`. See the procedure to [Create Application Node Config YAML](create_application_node_config_yaml.md).
      >
      >    ```json
      >    {"level":"warn","ts":1610405168.8705149,"msg":"Found unknown source prefix! If this is expected to be an Application node, please update application_node_config.yaml","row":
      >    {"Source":"gateway01","SourceRack":"x3000","SourceLocation":"u33","DestinationRack":"x3002","DestinationLocation":"u48","DestinationPort":"j29"}}
      >    ```
      >
      > 1. If a cooling door is found in `hmn_connections.json`, there may be a message like the following. It can be safely ignored.
      >
      >    ```json
      >    {"level":"warn","ts":1612552159.2962296,"msg":"Cooling door found, but xname does not yet exist for cooling doors!","row":
      >    {"Source":"x3000door-Motiv","SourceRack":"x3000","SourceLocation":" ","DestinationRack":"x3000","DestinationLocation":"u36","DestinationPort":"j27"}}
      >    ```

   1. Continue with the next step to [prepare site init](#prepare-site-init).

<a name="prepare-site-init"></a>
#### 4.2 Prepare Site Init

1. First, prepare a shim to facilitate going through the site-init guide:

    ```bash
    pit# mkdir -vp /mnt/pitdata
    pit# mount -v --bind /var/www/ephemeral/ /mnt/pitdata/
    ```

1. Follow the procedures to [Prepare Site Init](prepare_site_init.md) directory for your system.

1. Clean-up the shim:
    ```bash
    pit# cd ~
    # this uses `rmdir` to safely remove the directory, preventing accidental removal if one does not notice a `umount` command failure.
     pit# umount -v /mnt/pitdata/
     pit# rmdir -v /mnt/pitdata
     ```

<a name="bring---up-the-pit-services-and-validate-pit-health"></a>
### 5. Bring-up the PIT Services and Validate PIT Health

1. Set the same variables from the `csi config init` step from earlier, and then invoke "PIT init" to setup the PIT server for deploying NCNs.
   > **`Note`** `pit-init` will re-run `csi config init`, copy all generated files into place, apply the CA patch, and finally restart daemons. This will also re-print the `metalid.sh` content in case it was skipped in the previous step. **Re-installs** can skip running `csi config init` entirely and simply run `pit-init.sh` after gathering CSI input files into `/var/www/ephemeral/prep`.

    ```bash
    pit# export USERNAME=root
    pit# export IPMI_PASSWORD=changeme
    pit# /root/bin/pit-init.sh
    ```

1. Start and configure NTP on the LiveCD for a fallback/recovery server.

   ```bash
   pit# /root/bin/configure-ntp.sh
   ```

1. Install Goss Tests and Server

   The following assumes the CSM_PATH environment variable is set to the absolute path of the unpacked CSM release.

   ```bash
   pit# rpm -Uvh --force $(find ${CSM_PATH}/rpm/ -name "goss-servers*.rpm" | sort -V | tail -1)
   pit# rpm -Uvh --force $(find ${CSM_PATH}/rpm/ -name "csm-testing*.rpm" | sort -V | tail -1)
   ```

<a name="next-topic"></a>
# Next Topic

After completing this procedure the next step is to configure the management network switches.

* See [Configure Management Network Switches](index.md#configure_management_network)
<|MERGE_RESOLUTION|>--- conflicted
+++ resolved
@@ -187,18 +187,11 @@
     because it/they are in use. As a result, the old partition(s) will remain in use. You should reboot now before making
     further changes.
     ```
-<<<<<<< HEAD
-    In that case, the following steps may resolve the problem without needing to reboot. These commands will remove 
-    volume groups and raid arrays that may be using the disk.
-    **`Note:`** These commands only need to be run if the earlier `parted` command failed.
-    
-=======
 
     In that case, the following steps may resolve the problem without needing to reboot. These commands will remove
     volume groups and raid arrays that may be using the disk. **These commands only need to be run if the earlier
     `parted` command failed.**
 
->>>>>>> 2481bb21
     ```bash
     pit# RAIDS=$(grep "${disk}[0-9]" /proc/mdstat | awk '{ print "/dev/"$1 }')
     pit# echo $RAIDS
@@ -211,13 +204,8 @@
     After running the above procedure, retry the `parted` command which failed. If it succeeds, resume the install from that point.
 
 1. Mount local disk, check the output of each command as it goes.
-<<<<<<< HEAD
-   
+
    > **`Note:`** The FSLabel `PITDATA` is already in `/etc/fstab`, so the path is omitted in the following calls to `mount`.
-=======
-
-   > **`NOTE`** The FSLabel `PITDATA` is already in `/etc/fstab`, so the path is omitted in the following calls to `mount`.
->>>>>>> 2481bb21
 
     ```bash
     pit# mount -v -L PITDATA
