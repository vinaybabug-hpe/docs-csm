# Collect MAC Addresses for NCNs

Now that the PIT node has been booted with the LiveCD and the management network switches have been configured,
the actual MAC addresses for the management nodes can be collected. This process will include repetition of some
of the steps done up to this point because `csi config init` will need to be run with the proper
MAC addresses and some services will need to be restarted.

**Note**: If a reinstall of this software release is being done on this system and the `ncn_metadata.csv`
file already had valid MAC addresses for both BMC and node interfaces before `csi config init` was run, then
this topic could be skipped and instead move to [Deploy Management Nodes](index.md#deploy_management_nodes).

**Note**: If a first time install of this software release is being done on this system and the `ncn_metadata.csv`
file already had valid MAC addresses for both BMC and node interfaces before `csi config init` was run, then this
topic could be skipped and instead move to [Deploy Management Nodes](index.md#deploy_management_nodes).

### Topics

   1. [Collect the BMC MAC addresses](#collect_the_bmc_mac_addresses)
   1. [Restart Services after BMC MAC Addresses Collected](#restart_services_after_bmc_mac_addresses_collected)
   1. [Collect the NCN MAC addresses](#collect_the_ncn_mac_addresses)
   1. [Restart Services after NCN MAC Addresses Collected](#restart_services_after_ncn_mac_addresses_collected)
   1. [Next Topic](#next-topic)

## Details

<a name="collect_the_bmc_mac_addresses"></a>
### 1. Collect the BMC MAC addresses

The BMC MAC address can be collected from the switches using knowledge about the cabling of the NMN from the SHCD.

See [Collecting BMC MAC Addresses](collecting_bmc_mac_addresses.md).

<a name="restart_services_after_bmc_mac_addresses_collected"></a>
### 2. Restart Services after BMC MAC Addresses Collected

The previous step updated `ncn_metadata.csv` with the BMC MAC Addresses, so several earlier steps need to be repeated.

1. Change into the preparation directory.

   ```bash
   pit# cd /var/www/ephemeral/prep
   ```

1. Confirm that the `ncn_metadata.csv` file in this directory has the new information.
   There should be no remaining dummy data (de:ad:be:ef:00:00) for the BMC MAC column in the file, but that string may
   be present for the Bootstrap MAC, Bond0 MAC0, and Bond0 MAC1 columns.

   ```bash
   pit# cat ncn_metadata.csv
   ```

1. Remove the incorrectly generated configs. Before deleting the incorrectly generated configs consider
making a backup of them, in case they need to be examined at a later time.

   > **`Warning`** Ensure that the `SYSTEM_NAME` environment variable is correctly set.

   ```bash
   pit# export SYSTEM_NAME=eniac
   pit# echo $SYSTEM_NAME
   ```

   Rename the old directory.

   ```bash
   pit# mv /var/www/ephemeral/prep/${SYSTEM_NAME} /var/www/ephemeral/prep/${SYSTEM_NAME}.oldBMC
   ```

1. Copy over the `system_config.yaml` file from the first attempt at generating the system configuration files.

   ```bash
   pit# cp /var/www/ephemeral/prep/${SYSTEM_NAME}.oldBMC/system_config.yaml /var/www/ephemeral/prep/
   ```

1. Generate system configuration again.

   The needed files should be in the current directory.

   ```bash
   pit# ls -1
   ```

   Expected output looks similar to the following:

   ```
   application_node_config.yaml
   cabinets.yaml
   hmn_connections.json
   ncn_metadata.csv
   switch_metadata.csv
   system_config.yaml
   ```

   The `system_config.yaml` file will make it easier to run the next command because it has the saved information
   from the command line arguments which were used initially for this command.

   ```bash
   pit# csi config init
   ```

   A new directory matching your `--system-name` argument will now exist in your working directory.

   These warnings from `csi config init` for issues in `hmn_connections.json` can be ignored.
      * The node with the external connection (`ncn-m001`) will have a warning similar to this because its BMC is connected to the site and not the HMN like the other management NCNs. It can be ignored.

         ```
         "Couldn't find switch port for NCN: x3000c0s1b0"
         ```

      * An unexpected component may have this message. If this component is an application node with an unusual prefix, it should be added to the `application_node_config.yaml` file. Then rerun `csi config init`. See the procedure to [Create Application Node Config YAML](create_application_node_config_yaml.md)

         ```json
         {"level":"warn","ts":1610405168.8705149,"msg":"Found unknown source prefix! If this is expected to be an Application node, please update application_node_config.yaml","row":
         {"Source":"gateway01","SourceRack":"x3000","SourceLocation":"u33","DestinationRack":"x3002","DestinationLocation":"u48","DestinationPort":"j29"}}
         ```

      * If a cooling door is found in `hmn_connections.json`, there may be a message like the following. It can be safely ignored.

         ```json
         {"level":"warn","ts":1612552159.2962296,"msg":"Cooling door found, but xname does not yet exist for cooling doors!","row":
         {"Source":"x3000door-Motiv","SourceRack":"x3000","SourceLocation":" ","DestinationRack":"x3000","DestinationLocation":"u36","DestinationPort":"j27"}}


1. Copy the interface config files generated earlier by `csi config init` into `/etc/sysconfig/network/`.

   ```bash
   pit# cp -pv /var/www/ephemeral/prep/${SYSTEM_NAME}/pit-files/* /etc/sysconfig/network/
   pit# wicked ifreload all
   pit# systemctl restart wickedd-nanny && sleep 5
   ```

1. Check that IP addresses are set for each interface and investigate any failures.

    > **`Note:`** Note that bond0.can0 is optional in CSM 1.2+

    ```bash
    Check IP addresses. Do not run tests if these are missing and instead start triaging the issue.

       pit# wicked show bond0 bond0.nmn0 bond0.hmn0 bond0.can0
       bond0           up
       link:     #7, state up, mtu 1500
       type:     bond, mode ieee802-3ad, hwaddr b8:59:9f:fe:49:d4
       config:   compat:suse:/etc/sysconfig/network/ifcfg-bond0
       leases:   ipv4 static granted
       addr:     ipv4 10.1.1.2/16 [static]

       bond0.nmn0      up
       link:     #8, state up, mtu 1500
       type:     vlan bond0[2], hwaddr b8:59:9f:fe:49:d4
       config:   compat:suse:/etc/sysconfig/network/ifcfg-bond0.nmn0
       leases:   ipv4 static granted
       addr:     ipv4 10.252.1.4/17 [static]
       route:    ipv4 10.92.100.0/24 via 10.252.0.1 proto boot

       bond0.can0      up
       link:     #9, state up, mtu 1500
       type:     vlan bond0[7], hwaddr b8:59:9f:fe:49:d4
       config:   compat:suse:/etc/sysconfig/network/ifcfg-bond0.can0
       leases:   ipv4 static granted
       addr:     ipv4 10.102.9.5/24 [static]

       bond0.hmn0      up
       link:     #10, state up, mtu 1500
       type:     vlan bond0[4], hwaddr b8:59:9f:fe:49:d4
       config:   compat:suse:/etc/sysconfig/network/ifcfg-bond0.hmn0
       leases:   ipv4 static granted
       addr:     ipv4 10.254.1.4/17 [static]
    ```

1. Copy the service config files generated earlier by `csi config init` for DNSMasq, Metal
   Basecamp (cloud-init), and Conman.

    1. Copy files (files only, `-r` is expressly not used).

        ```bash
        pit# cp -pv /var/www/ephemeral/prep/${SYSTEM_NAME}/dnsmasq.d/* /etc/dnsmasq.d/
        pit# cp -pv /var/www/ephemeral/prep/${SYSTEM_NAME}/conman.conf /etc/conman.conf
        pit# cp -pv /var/www/ephemeral/prep/${SYSTEM_NAME}/basecamp/* /var/www/ephemeral/configs/
        ```

    1. Restart all PIT services.

        ```bash
        pit# systemctl restart basecamp nexus dnsmasq conman
        ```

1. Verify that all BMCs can be pinged.

   **Note:** It may take about 10 minutes from when dnsmasq is restarted to when the BMCs pick up new DHCP leases.

   This step will check all management nodes except `ncn-m001-mgmt` because that has an external connection and could
   not be booted by itself as the PIT node.

   ```bash
   pit# export mtoken='ncn-m(?!001)\w+-mgmt'
   pit# export stoken='ncn-s\w+-mgmt'
   pit# export wtoken='ncn-w\w+-mgmt'
   pit# grep -oP "($mtoken|$stoken|$wtoken)" /etc/dnsmasq.d/statics.conf | sort -u | xargs -t -i ping -c3 {}
   ```

<a name="collect_the_ncn_mac_addresses"></a>
### 3. Collect the NCN MAC addresses

Now that the BMC MAC addresses are correct in `ncn_metadata.csv` and the PIT node services have been restarted,
a partial boot of the management nodes can be done to collect the remaining information from the conman console
logs on the PIT node using the [Procedure: iPXE Consoles](collecting_ncn_mac_addresses.md#procedure-ipxe-consoles)

See [Procedure: iPXE Consoles](collecting_ncn_mac_addresses.md#procedure-ipxe-consoles).

<a name="restart_services_after_ncn_mac_addresses_collected"></a>
### 4. Restart Services after NCN MAC Addresses Collected

The previous step updated `ncn_metadata.csv` with the NCN MAC Addresses for Bootstrap MAC, Bond0 MAC0, and Bond0 MAC1
so several earlier steps need to be repeated.

1. Change into the preparation directory.

   ```bash
   pit# cd /var/www/ephemeral/prep
   ```

1. Confirm that the `ncn_metadata.csv` file in this directory has the new information.
   There should be no remaining dummy data (de:ad:be:ef:00:00) for columns or rows in the file.
   Every row should have uniquely different MAC addresses from the other rows.

   ```bash
   pit# grep "de:ad:be:ef:00:00" ncn_metadata.csv
   ```

   Expected output looks similar to the following, that is, no lines that still have "de:ad:be:ef:00:00":

   ```bash

   ```

   Display the file and confirm the contents are unique between the different rows.
   ```bash
   pit# cat ncn_metadata.csv
   ```

1. Remove the incorrectly generated configs. Before deleting the incorrectly generated configs, consider
making a backup of them, in case they need to be examined at a later time.

   > **`WARNING`** Ensure that the `SYSTEM_NAME` environment variable is correctly set.

   ```bash
   pit# export SYSTEM_NAME=eniac
   pit# echo $SYSTEM_NAME
   ```

   Rename the old directory.

   ```bash
   pit# mv /var/www/ephemeral/prep/${SYSTEM_NAME} /var/www/ephemeral/prep/${SYSTEM_NAME}.oldNCN
   ```

1. Copy over the `system_config.yaml` file from the second attempt at generating the system configuration files.

   ```bash
   pit# cp /var/www/ephemeral/prep/${SYSTEM_NAME}.oldNCN/system_config.yaml /var/www/ephemeral/prep/
   ```

1. Generate system configuration again.

   Check for the expected files that should exist be in the current directory.

   ```bash
   pit# ls -1
   ```

   Expected output looks similar to the following:

   ```
   application_node_config.yaml
   cabinets.yaml
   hmn_connections.json
   ncn_metadata.csv
   switch_metadata.csv
   system_config.yaml
   ```

   Regenerate the system configuration. The `system_config.yaml` file contains all of the options that were used to generate the initial system configuration, and can be used in place of specifying CLI flags to CSI.
   ```bash
   pit# csi config init
   ```

   A new directory matching your `$SYSTEM_NAME` environment variable will now exist in your working directory.

   These warnings from `csi config init` for issues in `hmn_connections.json` can be ignored.
      * The node with the external connection (`ncn-m001`) will have a warning similar to this because its BMC is connected to the site and not the HMN like the other management NCNs. It can be ignored.

         ```
         "Couldn't find switch port for NCN: x3000c0s1b0"
         ```

      * An unexpected component may have this message. If this component is an application node with an unusual prefix, it should be added to the `application_node_config.yaml` file. Then rerun `csi config init`. See the procedure to [Create Application Node Config YAML](create_application_node_config_yaml.md)

         ```json
         {"level":"warn","ts":1610405168.8705149,"msg":"Found unknown source prefix! If this is expected to be an Application node, please update application_node_config.yaml","row":
         {"Source":"gateway01","SourceRack":"x3000","SourceLocation":"u33","DestinationRack":"x3002","DestinationLocation":"u48","DestinationPort":"j29"}}
         ```

      * If a cooling door is found in `hmn_connections.json`, there may be a message like the following. It can be safely ignored.

         ```json
         {"level":"warn","ts":1612552159.2962296,"msg":"Cooling door found, but xname does not yet exist for cooling doors!","row":
         {"Source":"x3000door-Motiv","SourceRack":"x3000","SourceLocation":" ","DestinationRack":"x3000","DestinationLocation":"u36","DestinationPort":"j27"}}


1. Copy the interface config files generated earlier by `csi config init` into `/etc/sysconfig/network/`.

   ```bash
   pit# cp -pv /var/www/ephemeral/prep/${SYSTEM_NAME}/pit-files/* /etc/sysconfig/network/
   pit# wicked ifreload all
   pit# systemctl restart wickedd-nanny && sleep 5
   ```

1. Check that IP addresses are set for each interface and investigate any failures.

<<<<<<< HEAD
    > **`Note:`** Note that bond0.can0 is optional in CSM 1.2+

    ```bash
    Check IP addresses. Do not run tests if these are missing and instead start triaging the issue.
=======
  > Note that bond0.can0 is optional in CSM 1.2+

    1. Check IP addresses. Do not run tests if these are missing and instead start triaging the issue.
>>>>>>> 2481bb21

       pit# wicked show bond0 bond0.nmn0 bond0.hmn0 bond0.can0
       bond0           up
       link:     #7, state up, mtu 1500
       type:     bond, mode ieee802-3ad, hwaddr b8:59:9f:fe:49:d4
       config:   compat:suse:/etc/sysconfig/network/ifcfg-bond0
       leases:   ipv4 static granted
       addr:     ipv4 10.1.1.2/16 [static]

       bond0.nmn0      up
       link:     #8, state up, mtu 1500
       type:     vlan bond0[2], hwaddr b8:59:9f:fe:49:d4
       config:   compat:suse:/etc/sysconfig/network/ifcfg-bond0.nmn0
       leases:   ipv4 static granted
       addr:     ipv4 10.252.1.4/17 [static]
       route:    ipv4 10.92.100.0/24 via 10.252.0.1 proto boot

       bond0.can       up
       link:     #9, state up, mtu 1500
       type:     vlan bond0[7], hwaddr b8:59:9f:fe:49:d4
       config:   compat:suse:/etc/sysconfig/network/ifcfg-bond0.can0
       leases:   ipv4 static granted
       addr:     ipv4 10.102.9.5/24 [static]

       bond0.hmn0      up
       link:     #10, state up, mtu 1500
       type:     vlan bond0[4], hwaddr b8:59:9f:fe:49:d4
       config:   compat:suse:/etc/sysconfig/network/ifcfg-bond0.hmn0
       leases:   ipv4 static granted
       addr:     ipv4 10.254.1.4/17 [static]
    ```

1. Copy the service config files generated earlier by `csi config init` for DNSMasq, Metal
   Basecamp (cloud-init), and Conman.

    1. Copy files (files only, `-r` is expressly not used).

        ```bash
        pit# cp -pv /var/www/ephemeral/prep/${SYSTEM_NAME}/dnsmasq.d/* /etc/dnsmasq.d/
        pit# cp -pv /var/www/ephemeral/prep/${SYSTEM_NAME}/conman.conf /etc/conman.conf
        pit# cp -pv /var/www/ephemeral/prep/${SYSTEM_NAME}/basecamp/* /var/www/ephemeral/configs/
        ```

    1. Update CA Cert on the copied `data.json` file for Basecamp with the generated certificate in site-init:

        ```bash
        pit# csi patch ca \
        --cloud-init-seed-file /var/www/ephemeral/configs/data.json \
        --customizations-file /var/www/ephemeral/prep/site-init/customizations.yaml \
        --sealed-secret-key-file /var/www/ephemeral/prep/site-init/certs/sealed_secrets.key
        ```

    1. Restart all PIT services.

        ```bash
        pit# systemctl restart basecamp nexus dnsmasq conman
        ```

1. Ensure system-specific settings generated by CSI are merged into `customizations.yaml`:
   > The `yq` tool used in the following procedures is available under `/var/www/ephemeral/prep/site-init/utils/bin` once the SHASTA-CFG repo has been cloned.

   ```bash
   pit# alias yq="/var/www/ephemeral/prep/site-init/utils/bin/$(uname | awk '{print tolower($0)}')/yq"
   pit# yq merge -xP -i /var/www/ephemeral/prep/site-init/customizations.yaml <(yq prefix -P "/var/www/ephemeral/prep/${SYSTEM_NAME}/customizations.yaml" spec)
   ```

<a name="next-topic"></a>
# Next Topic

   After completing the collection of BMC MAC addresses and NCN MAC address to update `ncn_metadata.csv` and restarting
   the services dependent on correct data in `ncn_metadata.csv`, the next step is deployment of the management nodes.

   See [Deploy Management Nodes](index.md#deploy_management_nodes)
<|MERGE_RESOLUTION|>--- conflicted
+++ resolved
@@ -316,16 +316,10 @@
 
 1. Check that IP addresses are set for each interface and investigate any failures.
 
-<<<<<<< HEAD
     > **`Note:`** Note that bond0.can0 is optional in CSM 1.2+
 
     ```bash
     Check IP addresses. Do not run tests if these are missing and instead start triaging the issue.
-=======
-  > Note that bond0.can0 is optional in CSM 1.2+
-
-    1. Check IP addresses. Do not run tests if these are missing and instead start triaging the issue.
->>>>>>> 2481bb21
 
        pit# wicked show bond0 bond0.nmn0 bond0.hmn0 bond0.can0
        bond0           up
