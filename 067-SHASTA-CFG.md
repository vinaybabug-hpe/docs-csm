--- conflicted
+++ resolved
@@ -232,7 +232,6 @@
 6.  Load container images required by Sealed Secret Generators
 
     If running through this process on a Shasta 1.3 ncn-m001 node, or a node (laptop, ...) external to Shasta, run:
-<<<<<<< HEAD
 
     ```bash
     linux:~ # /mnt/pitdata/${CSM_RELEASE}/csm/hack/load-container-image.sh dtr.dev.cray.com/zeromq/zeromq:v4.0.5
@@ -248,8 +247,6 @@
     > Note: you must properly configured Docker or Podman environment.
 
 7.  Re-encrypt secrets in `customizations.yaml`:
-=======
->>>>>>> a952ac57
 
     ```bash
     linux:~ # /mnt/pitdata/${CSM_RELEASE}/csm/hack/load-container-image.sh dtr.dev.cray.com/zeromq/zeromq:v4.0.5
@@ -306,7 +303,7 @@
 Setup `/mnt/pitdata/prep/site-init` as a Git repository in order to manage the
 baseline configuration during initial system installation.
 
-1.  Iinitialize `/mnt/pitdata/prep/site-info` as a Git repository:
+1.  Initialize `/mnt/pitdata/prep/site-info` as a Git repository:
 
     ```bash
     linux# cd /mnt/pitdata/prep/site-init
